define(["Tone/core/Tone", "Tone/signal/Signal", "Tone/source/Source", "Tone/core/Transport"], 
function(Tone){

	"use strict";

	/**
	 *  @class Oscilator with start, pause, stop and sync to Transport methods
	 *
	 *  @constructor
	 *  @extends {Tone.Source}
	 *  @param {number|string} [frequency=440] starting frequency
	 *  @param {string} [type="sine"] type of oscillator (sine|square|triangle|sawtooth)
	 *  @example
	 *  var osc = new Tone.Oscillator(440, "sine");
	 */
	Tone.Oscillator = function(){
		
		var options = this.optionsObject(arguments, ["frequency", "type"], Tone.Oscillator.defaults);
		Tone.Source.call(this, options);

		/**
		 *  the main oscillator
		 *  @type {OscillatorNode}
		 *  @private
		 */
		this._oscillator = null;
		
		/**
		 *  The frequency control signal in hertz.
		 *  @type {Tone.Signal}
		 */
		this.frequency = new Tone.Signal(options.frequency, Tone.Signal.Units.Frequency);

		/**
		 *  The detune control signal in cents. 
		 *  @type {Tone.Signal}
		 */
		this.detune = new Tone.Signal(options.detune);

		/**
		 *  the periodic wave
		 *  @type {PeriodicWave}
		 *  @private
		 */
		this._wave = null;

		/**
		 *  the phase of the oscillator
		 *  between 0 - 360
		 *  @type {number}
		 *  @private
		 */
		this._phase = options.phase;

		/**
		 *  the type of the oscillator
		 *  @type {string}
		 *  @private
		 */
		this._type = null;
		
		//setup
		this.type = options.type;
		this.phase = this._phase;
	};

	Tone.extend(Tone.Oscillator, Tone.Source);

	/**
	 *  the default parameters
	 *  @static
	 *  @const
	 *  @type {Object}
	 */
	Tone.Oscillator.defaults = {
		"type" : "sine",
		"frequency" : 440,
		"detune" : 0,
		"phase" : 0
	};

	/**
	 *  start the oscillator
	 *  @param  {Tone.Time} [time=now] 
	 *  @private
	 */
	Tone.Oscillator.prototype._start = function(time){
		//new oscillator with previous values
		this._oscillator = this.context.createOscillator();
		this._oscillator.setPeriodicWave(this._wave);
		//connect the control signal to the oscillator frequency & detune
		this._oscillator.connect(this.output);
		this.frequency.connect(this._oscillator.frequency);
		this.detune.connect(this._oscillator.detune);
		//start the oscillator
		this._oscillator.start(this.toSeconds(time));
	};

	/**
	 *  stop the oscillator
	 *  @private
	 *  @param  {Tone.Time} [time=now] (optional) timing parameter
	 *  @returns {Tone.Oscillator} `this`
	 */
	Tone.Oscillator.prototype._stop = function(time){
		if (this._oscillator){
			this._oscillator.stop(this.toSeconds(time));
			this._oscillator = null;
		}
		return this;
	};

	/**
	 *  Sync the signal to the Transport's bpm. Any changes to the transports bpm,
	 *  will also affect the oscillators frequency. 
	 *  @returns {Tone.Oscillator} `this`
	 *  @example
	 *  Tone.Transport.bpm.value = 120;
	 *  osc.frequency.value = 440;
	 *  osc.syncFrequency();
	 *  Tone.Transport.bpm.value = 240; 
	 *  // the frequency of the oscillator is doubled to 880
	 */
	Tone.Oscillator.prototype.syncFrequency = function(){
		Tone.Transport.syncSignal(this.frequency);
		return this;
	};

	/**
<<<<<<< HEAD
	 * @return {number} the current frequency
	 */
	Tone.Oscillator.prototype.getFrequency = function(){
		return this.frequency.getValue();
	};

	/**
	 *  set the oscillator type
=======
	 *  Unsync the oscillator's frequency from the Transport. 
	 *  See {@link Tone.Oscillator#syncFrequency}.
	 *  @returns {Tone.Oscillator} `this`
	 */
	Tone.Oscillator.prototype.unsyncFrequency = function(){
		Tone.Transport.unsyncSignal(this.frequency);
		return this;
	};

	/**
	 * The type of the oscillator: either sine, square, triangle, or sawtooth.
>>>>>>> c9865708
	 *
	 * Uses PeriodicWave internally even for native types so that it can set the phase.
	 *
	 * PeriodicWave equations are from the Web Audio Source code:
	 * https://code.google.com/p/chromium/codesearch#chromium/src/third_party/WebKit/Source/modules/webaudio/PeriodicWave.cpp&sq=package:chromium
	 *  
	 * @memberOf Tone.Oscillator#
	 * @type {string}
	 * @name type
	 * @example
	 * osc.type = "square";
	 * osc.type; //returns "square"
	 */
	Object.defineProperty(Tone.Oscillator.prototype, "type", {
		get : function(){
			return this._type;
		},
		set : function(type){
			if (this.type !== type){

				var fftSize = 4096;
				var halfSize = fftSize / 2;

				var real = new Float32Array(halfSize);
				var imag = new Float32Array(halfSize);
				
				// Clear DC and Nyquist.
				real[0] = 0;
				imag[0] = 0;

				var shift = this._phase;	
				for (var n = 1; n < halfSize; ++n) {
					var piFactor = 2 / (n * Math.PI);
					var b; 
					switch (type) {
						case "sine": 
							b = (n === 1) ? 1 : 0;
							break;
						case "square":
							b = (n & 1) ? 2 * piFactor : 0;
							break;
						case "sawtooth":
							b = piFactor * ((n & 1) ? 1 : -1);
							break;
						case "triangle":
							if (n & 1) {
								b = 2 * (piFactor * piFactor) * ((((n - 1) >> 1) & 1) ? -1 : 1);
							} else {
								b = 0;
							}
							break;
						default:
							throw new TypeError("invalid oscillator type: "+type);
					}
					if (b !== 0){
						real[n] = -b * Math.sin(shift);
						imag[n] = b * Math.cos(shift);
					} else {
						real[n] = 0;
						imag[n] = 0;
					}
				}
				var periodicWave = this.context.createPeriodicWave(real, imag);
				this._wave = periodicWave;
				if (this._oscillator !== null){
					this._oscillator.setPeriodicWave(this._wave);
				}
				this._type = type;
			}
		}
	});

	/**
	 * The phase of the oscillator in degrees. 
	 * @memberOf Tone.Oscillator#
	 * @type {number}
	 * @name phase
	 * @example
	 * osc.phase = 180; //flips the phase of the oscillator
	 */
<<<<<<< HEAD
	Tone.Oscillator.prototype.getType = function() {
		return this._type;
	};

	/**
	 *  set the phase of the oscillator (in degrees)
	 *  @param {number} degrees the phase in degrees
	 */
	Tone.Oscillator.prototype.setPhase = function(phase) {
		this._phase = phase * Math.PI / 180;
		this.setType(this._type);
	};

	/**
	 * @return {number} the current phase
	 */
	Tone.Oscillator.prototype.getPhase = function(){
		return this._phase / Math.PI * 180;
	};

	/**
	 *  set the parameters at once
	 *  @param {Object} params
	 */
	Tone.Oscillator.prototype.set = function(params){
		if (!this.isUndef(params.type)) this.setType(params.type);
		if (!this.isUndef(params.phase)) this.setPhase(params.phase);
		if (!this.isUndef(params.frequency)) this.frequency.setValue(params.frequency);
		if (!this.isUndef(params.onended)) this.onended = params.onended;
		if (!this.isUndef(params.detune)) this.detune.setValue(params.detune);
		Tone.Source.prototype.set.call(this, params);
	};
=======
	Object.defineProperty(Tone.Oscillator.prototype, "phase", {
		get : function(){
			return this._phase * (180 / Math.PI);
		}, 
		set : function(phase){
			this._phase = phase * Math.PI / 180;
			//reset the type
			this.type = this._type;
		}
	});
>>>>>>> c9865708

	/**
	 *  dispose and disconnect
	 *  @return {Tone.Oscillator} `this`
	 */
	Tone.Oscillator.prototype.dispose = function(){
		Tone.Source.prototype.dispose.call(this);
		if (this._oscillator !== null){
			this._oscillator.disconnect();
			this._oscillator = null;
		}
		this.frequency.dispose();
		this.frequency = null;
		this.detune.dispose();
		this.detune = null;
		this._wave = null;
		return this;
	};

	return Tone.Oscillator;
});<|MERGE_RESOLUTION|>--- conflicted
+++ resolved
@@ -127,16 +127,6 @@
 	};
 
 	/**
-<<<<<<< HEAD
-	 * @return {number} the current frequency
-	 */
-	Tone.Oscillator.prototype.getFrequency = function(){
-		return this.frequency.getValue();
-	};
-
-	/**
-	 *  set the oscillator type
-=======
 	 *  Unsync the oscillator's frequency from the Transport. 
 	 *  See {@link Tone.Oscillator#syncFrequency}.
 	 *  @returns {Tone.Oscillator} `this`
@@ -148,7 +138,6 @@
 
 	/**
 	 * The type of the oscillator: either sine, square, triangle, or sawtooth.
->>>>>>> c9865708
 	 *
 	 * Uses PeriodicWave internally even for native types so that it can set the phase.
 	 *
@@ -229,40 +218,7 @@
 	 * @example
 	 * osc.phase = 180; //flips the phase of the oscillator
 	 */
-<<<<<<< HEAD
-	Tone.Oscillator.prototype.getType = function() {
-		return this._type;
-	};
-
-	/**
-	 *  set the phase of the oscillator (in degrees)
-	 *  @param {number} degrees the phase in degrees
-	 */
-	Tone.Oscillator.prototype.setPhase = function(phase) {
-		this._phase = phase * Math.PI / 180;
-		this.setType(this._type);
-	};
-
-	/**
-	 * @return {number} the current phase
-	 */
-	Tone.Oscillator.prototype.getPhase = function(){
-		return this._phase / Math.PI * 180;
-	};
-
-	/**
-	 *  set the parameters at once
-	 *  @param {Object} params
-	 */
-	Tone.Oscillator.prototype.set = function(params){
-		if (!this.isUndef(params.type)) this.setType(params.type);
-		if (!this.isUndef(params.phase)) this.setPhase(params.phase);
-		if (!this.isUndef(params.frequency)) this.frequency.setValue(params.frequency);
-		if (!this.isUndef(params.onended)) this.onended = params.onended;
-		if (!this.isUndef(params.detune)) this.detune.setValue(params.detune);
-		Tone.Source.prototype.set.call(this, params);
-	};
-=======
+
 	Object.defineProperty(Tone.Oscillator.prototype, "phase", {
 		get : function(){
 			return this._phase * (180 / Math.PI);
@@ -273,7 +229,6 @@
 			this.type = this._type;
 		}
 	});
->>>>>>> c9865708
 
 	/**
 	 *  dispose and disconnect
