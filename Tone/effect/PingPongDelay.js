define(["Tone/core/Tone", "Tone/effect/StereoXFeedbackEffect", "Tone/signal/Signal"], 
function(Tone){

	"use strict";

	/**
	 *  @class  PingPongDelay is a dual delay effect where the echo is heard
	 *          first in one channel and next in the opposite channel
	 *
	 * 	@constructor
	 * 	@extends {Tone.StereoXFeedbackEffect}
	 *  @param {Tone.Time|Object} [delayTime=0.25] is the interval between consecutive echos
	 *  @param {number=} feedback The amount of the effected signal which 
	 *                            is fed back through the delay.
	 *  @example
	 *  var pingPong = new Tone.PingPongDelay("4n", 0.2);
	 */
	Tone.PingPongDelay = function(){
		
		var options = this.optionsObject(arguments, ["delayTime", "feedback"], Tone.PingPongDelay.defaults);
		Tone.StereoXFeedbackEffect.call(this, options);

		/**
		 *  the delay node on the left side
		 *  @type {DelayNode}
		 *  @private
		 */
		this._leftDelay = this.context.createDelay(options.maxDelayTime);

		/**
		 *  the delay node on the right side
		 *  @type {DelayNode}
		 *  @private
		 */
		this._rightDelay = this.context.createDelay(options.maxDelayTime);

		/**
		 *  the predelay on the right side
		 *  @type {DelayNode}
		 *  @private
		 */
		this._rightPreDelay = this.context.createDelay(options.maxDelayTime);

		/**
		 *  the delay time signal
		 *  @type {Tone.Signal}
		 */
		this.delayTime = new Tone.Signal(options.delayTime, Tone.Signal.Units.Time);

		//connect it up
		this.effectSendL.chain(this._leftDelay, this.effectReturnL);
		this.effectSendR.chain(this._rightPreDelay, this._rightDelay, this.effectReturnR);
		this.delayTime.fan(this._leftDelay.delayTime, this._rightDelay.delayTime, this._rightPreDelay.delayTime);
		//rearranged the feedback to be after the rightPreDelay
		this._feedbackLR.disconnect();
		this._feedbackLR.connect(this._rightDelay);
	};

	Tone.extend(Tone.PingPongDelay, Tone.StereoXFeedbackEffect);

	/**
	 *  @static
	 *  @type {Object}
	 */
	Tone.PingPongDelay.defaults = {
		"delayTime" : 0.25,
		"maxDelayTime" : 1
	};

	/**
<<<<<<< HEAD
	 * setDelayTime
	 * 
	 * @param {Tone.Time} delayTime
	 */
	Tone.PingPongDelay.prototype.setDelayTime = function(delayTime){
		this.delayTime.setValue(this.toSeconds(delayTime));
	};

	/**
	 * @return {number} the delay time
	 */
	Tone.PingPongDelay.prototype.getDelayTime = function(){
		return this.delayTime.getValue();
	};

	/**
	 *  set all of the parameters with an object
	 *  @param {Object} params 
	 */
	Tone.PingPongDelay.prototype.set = function(params){
		if (!this.isUndef(params.delayTime)) this.setDelayTime(params.delayTime);
		Tone.StereoXFeedbackEffect.prototype.set.call(this, params);
	};

	/**
=======
>>>>>>> c9865708
	 *  clean up
	 *  @returns {Tone.PingPongDelay} `this`
	 */
	Tone.PingPongDelay.prototype.dispose = function(){
		Tone.StereoXFeedbackEffect.prototype.dispose.call(this);
		this._leftDelay.disconnect();
		this._leftDelay = null;
		this._rightDelay.disconnect();
		this._rightDelay = null;
		this._rightPreDelay.disconnect();
		this._rightPreDelay = null;
		this.delayTime.dispose();
		this.delayTime = null;
		return this;
	};

	return Tone.PingPongDelay;
});<|MERGE_RESOLUTION|>--- conflicted
+++ resolved
@@ -68,34 +68,6 @@
 	};
 
 	/**
-<<<<<<< HEAD
-	 * setDelayTime
-	 * 
-	 * @param {Tone.Time} delayTime
-	 */
-	Tone.PingPongDelay.prototype.setDelayTime = function(delayTime){
-		this.delayTime.setValue(this.toSeconds(delayTime));
-	};
-
-	/**
-	 * @return {number} the delay time
-	 */
-	Tone.PingPongDelay.prototype.getDelayTime = function(){
-		return this.delayTime.getValue();
-	};
-
-	/**
-	 *  set all of the parameters with an object
-	 *  @param {Object} params 
-	 */
-	Tone.PingPongDelay.prototype.set = function(params){
-		if (!this.isUndef(params.delayTime)) this.setDelayTime(params.delayTime);
-		Tone.StereoXFeedbackEffect.prototype.set.call(this, params);
-	};
-
-	/**
-=======
->>>>>>> c9865708
 	 *  clean up
 	 *  @returns {Tone.PingPongDelay} `this`
 	 */
