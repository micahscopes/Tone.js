define(["Tone/core/Tone", "Tone/signal/Signal", "Tone/signal/Pow"], function(Tone){

	"use strict";

	/**
	 *  @class  ADSR envelope generator attaches to an AudioParam or Signal. 
	 *
	 *  @constructor
	 *  @extends {Tone}
	 *  @param {Tone.Time|Object} [attack=0.01]	the attack time in seconds
	 *  @param {Tone.Time} [decay=0.1]	the decay time in seconds
	 *  @param {number} [sustain=0.5] 	a percentage (0-1) of the full amplitude
	 *  @param {Tone.Time} [release=1]	the release time in seconds
	 *  @example
	 *  var gainNode = Tone.context.createGain();
	 *  var env = new Tone.Envelope({
	 *  	"attack" : 0.1,
	 *  	"decay" : 0.2,
	 *  	"sustain" : 1,
	 *  	"release" : 0.8,
	 *  });
	 *  env.connect(gainNode.gain);
	 */
	Tone.Envelope = function(){

		//get all of the defaults
		var options = this.optionsObject(arguments, ["attack", "decay", "sustain", "release"], Tone.Envelope.defaults);

		/** 
		 *  The attack time
		 *  @type {Tone.Time}
		 */
		this.attack = options.attack;

		/**
		 *  The decay time
		 *  @type {Tone.Time}
		 */
		this.decay = options.decay;
		
		/**
		 *  the sustain is a value between 0-1
		 *  @type {number}
		 */
		this.sustain = options.sustain;

		/**
		 *  The release time
		 *  @type {Tone.Time}
		 */
		this.release = options.release;

		/**
		 *  the signal
		 *  @type {Tone.Signal}
		 *  @private
		 */
		this._sig = this.output = new Tone.Signal(0);
	};

	Tone.extend(Tone.Envelope);

	/**
	 *  the default parameters
	 *  @static
	 *  @const
	 */
	Tone.Envelope.defaults = {
		"attack" : 0.01,
		"decay" : 0.1,
		"sustain" : 0.5,
		"release" : 1,
<<<<<<< HEAD
		"exponent" : 1
	};

	/**
	 *  set all of the parameters in bulk
	 *  @param {Object} param the name of member as the key
	 *                        and the value as the value 
	 */
	Tone.Envelope.prototype.set = function(params){
		if (!this.isUndef(params.attack)) this.setAttack(params.attack);
		if (!this.isUndef(params.decay)) this.setDecay(params.decay);
		if (!this.isUndef(params.sustain)) this.setSustain(params.sustain);
		if (!this.isUndef(params.release)) this.setRelease(params.release);
		if (!this.isUndef(params.exponent)) this.setExponent(params.exponent);
	};

	/**
	 *  set the attack time
	 *  @param {Tone.Time} time
	 */
	Tone.Envelope.prototype.setAttack = function(time){
		this.attack = time;
	};

	/**
	 * @return {Tone.Time} the attack time
	 */
	Tone.Envelope.prototype.getAttack = function(){
		return this.attack;
	};

	/**
	 *  set the decay time
	 *  @param {Tone.Time} time
	 */
	Tone.Envelope.prototype.setDecay = function(time){
		this.decay = time;
	};

	/**
	 * @return {Tone.Time} the decay time
	 */
	Tone.Envelope.prototype.getDecay = function(){
		return this.decay;
	};

	/**
	 *  set the release time
	 *  @param {Tone.Time} time
	 */
	Tone.Envelope.prototype.setRelease = function(time){
		this.release = time;
	};

	/**
	 * @return {Tone.Time} the release time
	 */
	Tone.Envelope.prototype.getRelease = function(){
		return this.release;
	};

	/**
	 *  set the sustain amount
	 *  @param {number} sustain value between 0-1
	 */
	Tone.Envelope.prototype.setSustain = function(sustain){
		this.sustain = sustain;
	};

	/**
	 * @return {number} the sustain amount
	 */
	Tone.Envelope.prototype.getSustain = function(){
		return this.sustain;
	};

	/**
	 *  set the exponent which scales the signal
	 *  @param {number} exp
	 */
	Tone.Envelope.prototype.setExponent = function(exp){
		this._exp.setExponent(exp);
=======
>>>>>>> c9865708
	};

	/**
	 *  the envelope time multipler
	 *  @type {number}
	 *  @private
	 */
	Tone.Envelope.prototype._timeMult = 0.25;

	/**
	 *  Trigger the attack/decay portion of the ADSR envelope. 
	 *  @param  {Tone.Time} [time=now]
	 *  @param {number} [velocity=1] the velocity of the envelope scales the vales.
	 *                               number between 0-1
	 *  @returns {Tone.Envelope} `this`
	 *  @example
	 *  //trigger the attack 0.5 seconds from now with a velocity of 0.2
	 *  env.triggerAttack("+0.5", 0.2);
	 */
	Tone.Envelope.prototype.triggerAttack = function(time, velocity){
		velocity = this.defaultArg(velocity, 1);
		var attack = this.toSeconds(this.attack);
		var decay = this.toSeconds(this.decay);
		var scaledMax = velocity;
		var sustainVal = this.sustain * scaledMax;
		time = this.toSeconds(time);
		this._sig.cancelScheduledValues(time);
		this._sig.setTargetAtTime(scaledMax, time, attack * this._timeMult);
		this._sig.setTargetAtTime(sustainVal, time + attack, decay * this._timeMult);	
		return this;
	};
	
	/**
	 *  Triggers the release of the envelope.
	 *  @param  {Tone.Time} [time=now]
	 *  @returns {Tone.Envelope} `this`
	 *  @example
	 *  //trigger release immediately
	 *  env.triggerRelease();
	 */
	Tone.Envelope.prototype.triggerRelease = function(time){
		time = this.toSeconds(time);
		this._sig.cancelScheduledValues(time);
		var release = this.toSeconds(this.release);
		this._sig.setTargetAtTime(0, time, release * this._timeMult);
		return this;
	};

	/**
	 *  Trigger the attack and release after a sustain time
	 *  @param {Tone.Time} duration the duration of the note
	 *  @param {Tone.Time} [time=now] the time of the attack
	 *  @param {number} [velocity=1] the velocity of the note
	 *  @returns {Tone.Envelope} `this`
	 *  @example
	 *  //trigger the attack and then the release after 0.6 seconds.
	 *  env.triggerAttackRelease(0.6);
	 */
	Tone.Envelope.prototype.triggerAttackRelease = function(duration, time, velocity) {
		time = this.toSeconds(time);
		this.triggerAttack(time, velocity);
		this.triggerRelease(time + this.toSeconds(duration));
		return this;
	};

	/**
	 *  Borrows the connect method from {@link Tone.Signal}
	 *  @function
	 */
	Tone.Envelope.prototype.connect = Tone.Signal.prototype.connect;

	/**
	 *  disconnect and dispose
	 *  @returns {Tone.Envelope} `this`
	 */
	Tone.Envelope.prototype.dispose = function(){
		Tone.prototype.dispose.call(this);
		this._sig.dispose();
		this._sig = null;
		return this;
	};

	return Tone.Envelope;
});<|MERGE_RESOLUTION|>--- conflicted
+++ resolved
@@ -70,91 +70,6 @@
 		"decay" : 0.1,
 		"sustain" : 0.5,
 		"release" : 1,
-<<<<<<< HEAD
-		"exponent" : 1
-	};
-
-	/**
-	 *  set all of the parameters in bulk
-	 *  @param {Object} param the name of member as the key
-	 *                        and the value as the value 
-	 */
-	Tone.Envelope.prototype.set = function(params){
-		if (!this.isUndef(params.attack)) this.setAttack(params.attack);
-		if (!this.isUndef(params.decay)) this.setDecay(params.decay);
-		if (!this.isUndef(params.sustain)) this.setSustain(params.sustain);
-		if (!this.isUndef(params.release)) this.setRelease(params.release);
-		if (!this.isUndef(params.exponent)) this.setExponent(params.exponent);
-	};
-
-	/**
-	 *  set the attack time
-	 *  @param {Tone.Time} time
-	 */
-	Tone.Envelope.prototype.setAttack = function(time){
-		this.attack = time;
-	};
-
-	/**
-	 * @return {Tone.Time} the attack time
-	 */
-	Tone.Envelope.prototype.getAttack = function(){
-		return this.attack;
-	};
-
-	/**
-	 *  set the decay time
-	 *  @param {Tone.Time} time
-	 */
-	Tone.Envelope.prototype.setDecay = function(time){
-		this.decay = time;
-	};
-
-	/**
-	 * @return {Tone.Time} the decay time
-	 */
-	Tone.Envelope.prototype.getDecay = function(){
-		return this.decay;
-	};
-
-	/**
-	 *  set the release time
-	 *  @param {Tone.Time} time
-	 */
-	Tone.Envelope.prototype.setRelease = function(time){
-		this.release = time;
-	};
-
-	/**
-	 * @return {Tone.Time} the release time
-	 */
-	Tone.Envelope.prototype.getRelease = function(){
-		return this.release;
-	};
-
-	/**
-	 *  set the sustain amount
-	 *  @param {number} sustain value between 0-1
-	 */
-	Tone.Envelope.prototype.setSustain = function(sustain){
-		this.sustain = sustain;
-	};
-
-	/**
-	 * @return {number} the sustain amount
-	 */
-	Tone.Envelope.prototype.getSustain = function(){
-		return this.sustain;
-	};
-
-	/**
-	 *  set the exponent which scales the signal
-	 *  @param {number} exp
-	 */
-	Tone.Envelope.prototype.setExponent = function(exp){
-		this._exp.setExponent(exp);
-=======
->>>>>>> c9865708
 	};
 
 	/**
