// Type definitions for TONE.JS
// Project: https://github.com/TONEnoTONE/Tone.js
// Definitions by: Luke Phillips <https://github.com/lukephills>
// Definitions: https://github.com/borisyankov/DefinitelyTyped

/***
<<<<<<< HEAD
 ---- LIST OF CLASSES DEFINED (A-Z) ----

 Tone
 Clip
 Clock
 DryWet
 Effect
 AutoPanner
 AutoWah
 BitCrusher
 FeedbackEffect
 StereoFeedbackEffect
 StereoXFeedbackEffect
 Chorus
 PingPongDelay
 FeedbackDelay
 Freeverb
 JCReverb
 Envelope
 AmplitudeEnvelope
 EQ
 FeedbackCombFilter
 Filter
 Follower
 Gate
 Instrument
 Monophonic
 MonoSynth
 DuoSynth
 FMSynth
 MultiSampler
 PluckSynth
 PolySynth
 Sampler
 LowpassCombFilter
 Master
 Meter
 Note
 Panner
 Route
 Scale
 ScaleEx
 Signal
 Source
 LFO
 Microphone
 Noise
 Oscillator
 Player
 PulseOscillator
 Time
 Transport

 //--- HELPER CLASSES ---/
 Abs
 Add
 Equal
 EqualZero
 LessThan
 GreaterThan
 Max
 Merge
 Min
 Modulo
 Mono
 Multiply
 Negate
 Select
 Split
 Switch
 Threshold
=======
 ---- LIST OF CLASSES DEFINED (A-Z, indentation shows extended classes) ----
 //NOTE: You will also need the Web Audio Definitions file which can be found here: https://github.com/borisyankov/DefinitelyTyped/tree/master/webaudioapi

Tone
    Buffer
    Clip
    Clock
    Compressor
    DryWet
    Effect
        AutoPanner
        AutoWah
        BitCrusher
        Chebyshev
        Convolver
        Distortion
        FeedbackEffect
            StereoFeedbackEffect
                StereoXFeedbackEffect
                Chorus
                PingPongDelay
            FeedbackDelay
        Freeverb
        JCReverb
        StereoEffect
            MidSideEffect
                StereoWidener
    Envelope
        AmplitudeEnvelope
        ScaledEnvelope
    EQ
    FeedbackCombFilter
    Filter
    Follower
    Gate
    Instrument
        Monophonic
            AMSynth
            MonoSynth
            DuoSynth
            FMSynth
        MultiSampler
        NoiseSynth
        PluckSynth
        PolySynth
        Sampler
    Limiter
    LowpassCombFilter
    Master
    Merge
    Meter
    Mono
    MultibandCompressor
    MultibandSplit
    Note
    Panner
    PanVol
    Route
    SignalBase
        Abs
        Add
        AudioToGain
        Divide
        Equal
        EqualPowerGain
        EqualZero
        Expr
        LessThan
        GreaterThan
        GreaterThanZero
        IfThenElse
        Inverse
        Max
        Min
        Modulo
        Multiply
        Negate
        Normalize
        NOT
        OR
        Pow
        Scale
        ScaleEx
        Select
        Signal
        Switch
        Threshold
        WaveShaper
    Source
        LFO
        Microphone
        Noise
        Oscillator
            OmniOscillator
            PulseOscillator
            PWMOscillator
        Player
    Split
    Time
    Transport
>>>>>>> 04538256
 ***/


interface Tone {
    context: AudioContext;
    input: GainNode;
    output: GainNode;
<<<<<<< HEAD
    chain(...args: any[]): void;
    connect(unit: any, outputNum?:number, inputNum?:number): void;
    dbToGain(db: number): number;
    defaultArg(given: any, fallback: any): any; // if both args are objects, properties added to fallback
=======
    connectSeries(...args: any[]): void;
    connect(unit: any, outputNum?:number, inputNum?:number): void;
    dbToGain(db: number): number;
    defaultArg(given: any, fallback: any): any;
>>>>>>> 04538256
    disconnect(): void;
    dispose(): void;
    equalPowerScale(percent:number): number;
    expScale(gain: number): number;
    extend(child: Function, parent?: Function): void;
<<<<<<< HEAD
    fan(...args: any[]): void; // connects first argument to all the other arguments
=======
    connectParallel(...args: any[]): void;
>>>>>>> 04538256
    frequencyToNote(freq:number):string;
    frequencyToSeconds(freq:number):number;
    gainToDb(gain: number): number;
    interpolate(input: number, outputMin: number, outputMax: number): number;
    isUndef(arg: any): boolean;
    logScale(gain: number): number;
    midiToNote(midiNumber: number): string;
    noGC(): void;
    normalize(input: number, inputMin: number, inputMax: number): number;
    notationToSeconds(notation: string, bpm?: number, timeSignature?: number): number;
    noteToFrequency(note: string): number;
    now(): number;
    optionsObject(values: Array<any>, keys: Array<string>, defaults?:Object): Object;
    receive(channelName: string, input?: AudioNode): void;
    samplesToSeconds(samples: number): number;
    secondsToFrequency(seconds: number): number;
    send(channelName: string, amount: number): GainNode;
    setContext(): void;
<<<<<<< HEAD
    startMobile(): void; // Bind to touchstart to fix IOS6
=======
    startMobile(): void;
>>>>>>> 04538256
    ticksToSeconds(transportTime: string, bpm?: number, timeSignature?: number): number;
    toFrequency(time: Tone.Time): number;
    toMaster(): void;
    toSamples(time: Tone.Time): number;
<<<<<<< HEAD
    toSeconds(time?: number, now?: number): number; // no args return now() in seconds
=======
    toSeconds(time?: number, now?: number): number;
>>>>>>> 04538256
}


declare module Tone {

<<<<<<< HEAD
    var Clip: {
        new(rate: number, callback: Function): Tone.Clip;
    }

    interface Clip extends Tone {
        tick: Function;
        getRate(): number;
        setRate(rate: Tone.Time, rampTime?: Tone.Time): void;
        start(time: Tone.Time): void;
        stop(time: Tone.Time, onend: Function): void;
    }

    var Clock: {
        new(min: number, max: number): Tone.Clock;
    }

    interface Clock extends Tone {
        setMax(max:number): void;
        setMin(min: number): void;
    }

    var DryWet: {
        new(initialDry?: number): Tone.DryWet;
    }

    interface DryWet extends Tone {
        dry: GainNode;
        wet: GainNode;
        wetness: Tone.Signal;
        setDry(val: number, rampTime?: Tone.Time): void; // 0 - 1
        setWet(val: number, rampTime?: Tone.Time): void;
    }

    var Effect: {
        new(initialDry?: number): Tone.Effect;
    }
=======
    var Buffer: {
        new(url: any): Tone.Buffer; //TODO: Change 'any' to 'Object | Array | string' when available
    };

    interface Buffer extends Tone {
        buffers: any; //TODO: Change 'any' to 'Object | Array | AudioBuffer' when available
    }

    var Clip: {
        new(rate: number, callback: Function): Tone.Clip;
    };

    interface Clip extends Tone {
        tick: Function;
        getRate(): number;
        setRate(rate: Tone.Time, rampTime?: Tone.Time): void;
        start(time: Tone.Time): void;
        stop(time: Tone.Time, onend: Function): void;
    }

    var Clock: {
        new(min: number, max: number): Tone.Clock;
    };

    interface Clock extends Tone {
        setMax(max: number): void;
        setMin(min: number): void;
    }

    var Compressor: {
        new(threshold?: number, ratio?: number): Tone.Compressor;
    };

    interface Compressor extends Tone {
        attack: AudioParam;
        knee: AudioParam;
        ratio: AudioParam;
        release: AudioParam;
        threshold: AudioParam;
        setAttack(time: Tone.Time): void;
        setKnee(knee: number): void;
        setRatio(ratio: number): void;
        setRelease(time: Tone.Time): void;
        setThreshold(value: number): void;
    }

    var DryWet: {
        new(initialDry?: number): Tone.DryWet;
    };

    interface DryWet extends Tone {
        dry: GainNode;
        wet: GainNode;
        wetness: Tone.Signal;
        setDry(val: number, rampTime?: Tone.Time): void;
        setWet(val: number, rampTime?: Tone.Time): void;
    }

    var Effect: {
        new(initialDry?: number): Tone.Effect;
    };
>>>>>>> 04538256

    interface Effect extends Tone {
        dryWet: Tone.DryWet;
        effectReturn: GainNode;
        effectSend: GainNode;
        bypass(): void;
        connectEffect(effect: Tone): void;
<<<<<<< HEAD
        set(param: Object): void;
=======
        set(params: Object): void;
>>>>>>> 04538256
        setDry(dryness: number, rampTime?: Tone.Time): void;
        setPreset(presetName: string): void;
        setWet(wetness: number, rampTime?: Tone.Time): void;
    }

    var AutoPanner: {
        new(frequency?: number): Tone.AutoPanner;
<<<<<<< HEAD
    }
=======
    };
>>>>>>> 04538256

    interface AutoPanner extends Effect {
        setFrequency(frequency: number): void;
        setType(type: string): void;
        start(Time?: Tone.Time): void;
        stop(Time?: Tone.Time): void;
    }

    var AutoWah: {
        new(baseFrequency?: number, octaves?: number, sensitivity?:number): Tone.AutoWah;
<<<<<<< HEAD
    }
=======
    };
>>>>>>> 04538256

    interface AutoWah extends Tone.Effect {
        setBaseFrequency(frequency: number): void;
        setOctaves(octaves: number): void;
        setSensitivity(Time?: Tone.Time): void;
    }

    var BitCrusher: {
        new(bits: number): Tone.BitCrusher;
<<<<<<< HEAD
    }

    interface BitCrusher extends Tone.Effect {}

    var FeedbackEffect: {
        new(initialFeedback?: any): Tone.FeedbackEffect;
    }
=======
    };

    interface BitCrusher extends Tone.Effect {}

    var Chebyshev: {
        new(order: number): Tone.Chebyshev;
    };

    interface Chebyshev extends Tone.Effect {
        setOrder(order: number): void;
        setOversample(oversampling: string): void;
    }

    var Convolver: {
        new(url: any, callback: Function): Tone.Convolver; //TODO: Change any to 'string | Object' when available
    };

    interface Convolver extends Tone.Effect {
        load(url: string, callback?: Function): void;
        setBuffer(buffer: AudioBuffer): void;
    }

    var Distortion: {
        new(distortion: number): Tone.Distortion;
    };

    interface Distortion extends Tone.Effect {
        setDistortion(amount: number): void;
        setOversample(oversampling: string): void;
    }

    var FeedbackEffect: {
        new(initialFeedback?: any): Tone.FeedbackEffect;
    };
>>>>>>> 04538256

    interface FeedbackEffect extends Tone.Effect {
        feedback: Tone.Signal;
        setFeedback(value: number, rampTime?: Tone.Time): void;
    }

    var StereoFeedbackEffect: {
        new(): Tone.StereoFeedbackEffect;
<<<<<<< HEAD
    }
=======
    };
>>>>>>> 04538256

    interface StereoFeedbackEffect extends Tone.FeedbackEffect {}

    var StereoXFeedbackEffect: {
        new(): Tone.StereoXFeedbackEffect;
<<<<<<< HEAD
    }
=======
    };
>>>>>>> 04538256

    interface StereoXFeedbackEffect extends Tone.FeedbackEffect {}

    var Chorus: {
        new(rate?: any, delayTime?: number, depth?: number): Tone.Chorus;
<<<<<<< HEAD
    }
=======
    };
>>>>>>> 04538256

    interface Chorus extends Tone.StereoXFeedbackEffect {
        setDelayTime(delayTime: number): void;
        setDepth(depth: number): void;
        setRate(rate: number): void;
        setType(type: number): void;
    }

<<<<<<< HEAD
    var PingPongDelay:  {
        new(delayTime: any): Tone.PingPongDelay;
    }
=======
    var PingPongDelay: {
        new(delayTime: any): Tone.PingPongDelay;
    };
>>>>>>> 04538256

    interface PingPongDelay extends Tone.StereoXFeedbackEffect {
        defaults: Object;
        delayTime: Tone.Signal;
        setDelayTime(delayTime)
    }

<<<<<<< HEAD

    var FeedbackDelay: {
        new(delayTime: any): Tone.FeedbackDelay;
    }
=======
    var FeedbackDelay: {
        new(delayTime: any): Tone.FeedbackDelay;
    };
>>>>>>> 04538256

    interface FeedbackDelay extends Tone.FeedbackEffect {
        delayTime: Tone.Signal;
        feedback: Tone.Signal;
        setDelayTime(delayTime: Tone.Time, rampTime?: Tone.Time);
    }

    var Freeverb: {
        new(roomSize?: number, dampening?: number): Tone.Freeverb;
<<<<<<< HEAD
    }
=======
    };
>>>>>>> 04538256

    interface Freeverb extends Tone.Effect {
        dampening: Tone.Signal;
        roomSize: Tone.Signal;
        setDampening(dampening: number): void;
        setRoomSize(roomsize: number): void;
    }

    var JCReverb: {
        new(): Tone.JCReverb;
<<<<<<< HEAD
    }
=======
    };
>>>>>>> 04538256

    interface JCReverb extends Tone.Effect {
        roomSize: Tone.Signal;
        setRoomSize(roomsize: number): void;
    }

<<<<<<< HEAD
    var Envelope: {
        new(attack: any, decay?: Tone.Time, sustain?: number, release?: Tone.Time): Tone.Envelope;
    }

    interface Envelope extends Tone {
        attack: number;
        decay: number;
        max: number;
        min: number;
        release: number;
=======
    var StereoEffect: {
        new(): Tone.StereoEffect;
    };

    interface StereoEffect extends Tone.Effect {
        effectReturnL: GainNode;
        effectReturnR: GainNode;
        effectSendL: GainNode;
        effectSendR: GainNode;
    }

    var MidSideEffect : {
        new(): Tone.MidSideEffect;
    };

    interface MidSideEffect extends Tone.StereoEffect {
        midReturn: GainNode;
        midSend: Tone.Expr;
        sideReturn: GainNode;
        sideSend: Tone.Expr;
    }

    var StereoWidener: {
        new(width?: any): Tone.StereoWidener; //TODO change 'any' to 'number | Object'
    };

    interface StereoWidener extends Tone.MidSideEffect {
        width: Tone.Signal;
        set(params: Object): void;
        setWidth(width: number): void;
    }

    var Envelope: {
        new(attack: any, decay?: Tone.Time, sustain?: number, release?: Tone.Time): Tone.Envelope;  //TODO: Change 'any' to 'Tone.Time | Object'
    };

    interface Envelope extends Tone {
        attack: Tone.Time;
        decay: Tone.Time;
        max: number;
        min: number;
        release: Tone.Time;
>>>>>>> 04538256
        sustain: number;
        set(params: Object): void;
        setAttack(time: Tone.Time): void;
        setDecay(time: Tone.Time): void;
<<<<<<< HEAD
        setMax(max: number): void;
        setMin(min: number): void;
        setRelease(time: Tone.Time): void;
        setSustain(time: Tone.Time): void;
=======
        setExponent(exp: number): void;
        setMax(max: number): void;
        setMin(min: number): void;
        setRelease(time: Tone.Time): void;
        setSustain(time: number): void;
>>>>>>> 04538256
        triggerAttack(time?: Tone.Time, velocity?: number): void;
        triggerAttackRelease(duration: Tone.Time, time?: Tone.Time, velocity?: number): void;
        triggerRelease(time?: Tone.Time): void;
    }

    var AmplitudeEnvelope: {
<<<<<<< HEAD
        new(attack: Tone.Time, decay: Tone.Time, sustain: number, release:Tone.Time): Tone.AmplitudeEnvelope;
    }
    interface AmplitudeEnvelope extends Tone.Envelope {}

    var EQ: {
        new(lowLevel?, midLevel?: number, highLevel?: number): Tone.EQ;
    }
=======
        new(attack?: any, decay?: Tone.Time, sustain?: number, release?:Tone.Time): Tone.AmplitudeEnvelope; //TODO: Change 'any' to 'Tone.Time | Object'
    };

    interface AmplitudeEnvelope extends Tone.Envelope {}

    var ScaledEnvelope: {
        new(attack?: any, decay?: Tone.Time, sustain?: number, release?:Tone.Time): Tone.ScaledEnvelope; //TODO: Change 'any' to 'Tone.Time | Object'
    };

    interface ScaledEnvelope extends Tone.Envelope {}

    var EQ: {
        new(lowLevel?, midLevel?: number, highLevel?: number): Tone.EQ;
    };
>>>>>>> 04538256

    interface EQ extends Tone {
        highFrequency: Tone.Signal;
        highGain: GainNode;
        input: GainNode;
        lowFrequency: Tone.Signal;
        lowGain: GainNode;
        midGain: GainNode;
        output: GainNode;
        set(params: Object): void;
        setHigh(db: number): void;
        setLow(db: number): void;
        setMid(db: number): void;
    }

    var FeedbackCombFilter: {
        new(minDelay?: number): Tone.FeedbackCombFilter;
<<<<<<< HEAD
    }
=======
    };
>>>>>>> 04538256

    interface FeedbackCombFilter extends Tone {
        resonance: Tone.Signal;
        setDelayTime(delayAmount: number, time?: Tone.Time);
    }

    var Filter: {
        new(freq: number, type?: string, rolloff?: number): Tone.Filter;
<<<<<<< HEAD
    }
=======
    };
>>>>>>> 04538256

    interface Filter extends Tone {
        detune: Tone.Signal;
        frequency: Tone.Signal;
        gain: AudioParam;
        Q: Tone.Signal;
        getType(): string;
        set(params: Object): void;
        setFrequency(val: Tone.Time, rampTime: Tone.Time): void;
        setQ(Q: number): void;
        setRolloff(rolloff: number);
        setType(type: string): void;
    }

    var Follower: {
        new(attack?: Tone.Time, release?: Tone.Time): Tone.Follower;
<<<<<<< HEAD
    }
=======
    };
>>>>>>> 04538256

    interface Follower extends Tone {
        set(params: Object): void;
        setAttack(attack: Tone.Time): void;
        setRelease(release: Tone.Time): void;
    }

    var Gate: {
        new(thresh?: number, attackTime?: number, releaseTime?: number): Tone.Gate;
<<<<<<< HEAD
    }
=======
    };
>>>>>>> 04538256

    interface Gate extends Tone {
        setAttack(attackTime: Tone.Time): void;
        setRelease(releaseTime: Tone.Time): void;
        setThreshold(thresh: number): void;
    }

    var Instrument: {
        new(): Tone.Instrument;
<<<<<<< HEAD
    }
=======
    };
>>>>>>> 04538256

    interface Instrument extends Tone {
        triggerAttack(note: any, time?: Tone.Time, velocity?: number): void;
        triggerAttackRelease(note: any, duration?: Tone.Time, time?: Tone.Time, velocity?: number): void;
        triggerRelease(time?: Tone.Time): void;
        setVolume(db: number): void;
    }

    var Monophonic: {
        new(): Tone.Monophonic;
<<<<<<< HEAD
    }
=======
    };
>>>>>>> 04538256

    interface Monophonic extends Tone.Instrument {
        portamento: number;
        set(params: Object): void;
        setNote(note: any): void;
        setPortamento(portamento: Tone.Time): void;
        setPreset(presetName: string): void;
    }

<<<<<<< HEAD
    var MonoSynth: {
        new(options?: Object): Tone.MonoSynth;
    }

    interface MonoSynth extends Tone.Monophonic {
        detune: Tone.Signal;
        envelope: Tone.Envelope;
        filter: Tone.Filter;
        filterEnvelope: Tone.Envelope;
        frequency: Tone.Signal;
        oscillator: Tone.Oscillator;
        setOscType(oscType: string): void;
        triggerEnvelopeAttack(time?: Tone.Time, velocity?: number): void;  // Why do we have these methods when we
        triggerEnvelopeRelease(time?: Tone.Time): void;                    // have triggerAttack in Instrument class??
    }

    var DuoSynth: {
        new(options?: Object): Tone.DuoSynth;
    }

    interface DuoSynth extends Tone.Monophonic {
        voice0: Tone.MonoSynth;
        voice1: Tone.MonoSynth;
        frequency: Tone.Signal;
        setHarmonicity(ratio: number): void;
        setVibratoAmount(amount: number): void;
        setVibratoRate(rate: number): void;
        triggerEnvelopeAttack(time?: Tone.Time, velocity?: number): void;
        triggerEnvelopeRelease(time?: Tone.Time): void;
    }


    var FMSynth: {
        new(options?: Object): Tone.FMSynth;
    }

    interface FMSynth extends Tone.Monophonic {
        carrier: Tone.MonoSynth;
        frequency: Tone.Signal;
        modulator: Tone.MonoSynth;
        setHarmonicity(ratio: number): void;
        setModulationIndex(index: number): void;
        triggerEnvelopeAttack(time?: Tone.Time, velocity?: number): void;
        triggerEnvelopeRelease(time?: Tone.Time): void;
    }

    var MultiSampler: {
        new(samples: Object, onload?: Function): Tone.MultiSampler;
    }

    interface MultiSampler extends Tone.Instrument {
        samples: Tone.Sampler;
        triggerAttack(sample: string, time?: Tone.Time, velocity?: number): void;
        triggerAttackRelease(sample: string, duration: Tone.Time, time?: Tone.Time, velocity?: number);
        triggerRelease(sample: string, time?: Tone.Time): void;

    }

    var PluckSynth : {
        new(): Tone.PluckSynth;
    }

    interface PluckSynth extends Tone.Instrument {
        attackNoise: number;
        dampening: Tone.Signal;
        resonance: Tone.Signal;
    }

    var PolySynth : {
        new(voicesAmount?: any, voice?: Function, voiceOptions?: Object): Tone.PolySynth;
    }

    interface PolySynth extends Tone.Instrument {
        set(params: Object): void;
        setPreset(presetName: string): void;
    }

    var Sampler: {
        new(url: any, load?: Function): Tone.Sampler;
    }
=======
    var AMSynth: {
        new(options?: Object): Tone.AMSynth;
    };

    interface AMSynth extends Tone.Monophonic {
        carrier: Tone.MonoSynth;
        frequency: Tone.Signal;
        modulator: Tone.MonoSynth;
        portamento: number;
        setHarmonicity(ratio: number): void;
        triggerEnvelopeAttack(time?: Tone.Time, velocity?: number): void;  // Why do we have these methods when we
        triggerEnvelopeRelease(time?: Tone.Time): void;                    // have triggerAttack in Instrument class??
    }

    var MonoSynth: {
        new(options?: Object): Tone.MonoSynth;
    };

    interface MonoSynth extends Tone.Monophonic {
        detune: Tone.Signal;
        envelope: Tone.Envelope;
        filter: Tone.Filter;
        filterEnvelope: Tone.Envelope;
        frequency: Tone.Signal;
        oscillator: Tone.Oscillator;
        setOscType(oscType: string): void;
        triggerEnvelopeAttack(time?: Tone.Time, velocity?: number): void;  // Why do we have these methods when we
        triggerEnvelopeRelease(time?: Tone.Time): void;                    // have triggerAttack in Instrument class??
    }

    var DuoSynth: {
        new(options?: Object): Tone.DuoSynth;
    };

    interface DuoSynth extends Tone.Monophonic {
        voice0: Tone.MonoSynth;
        voice1: Tone.MonoSynth;
        frequency: Tone.Signal;
        setHarmonicity(ratio: number): void;
        setVibratoAmount(amount: number): void;
        setVibratoRate(rate: number): void;
        triggerEnvelopeAttack(time?: Tone.Time, velocity?: number): void;
        triggerEnvelopeRelease(time?: Tone.Time): void;
    }


    var FMSynth: {
        new(options?: Object): Tone.FMSynth;
    };

    interface FMSynth extends Tone.Monophonic {
        carrier: Tone.MonoSynth;
        frequency: Tone.Signal;
        modulator: Tone.MonoSynth;
        setHarmonicity(ratio: number): void;
        setModulationIndex(index: number): void;
        triggerEnvelopeAttack(time?: Tone.Time, velocity?: number): void;
        triggerEnvelopeRelease(time?: Tone.Time): void;
    }

    var MultiSampler: {
        new(samples: Object, onload?: Function): Tone.MultiSampler;
    };

    interface MultiSampler extends Tone.Instrument {
        samples: Tone.Sampler;
        triggerAttack(sample: string, time?: Tone.Time, velocity?: number): void;
        triggerAttackRelease(sample: string, duration: Tone.Time, time?: Tone.Time, velocity?: number);
        triggerRelease(sample: string, time?: Tone.Time): void;
    }

    var NoiseSynth: {
        new(options?: Object): Tone.NoiseSynth;
    };

    interface NoiseSynth extends Tone.Instrument {
        envelope: Tone.Envelope;
        filter: Tone.Filter;
        filterEnvelope: Tone.Envelope;
        noise: Tone.Noise;
        setNoiseType(oscType: string): void;
        triggerAttack(time?: Tone.Time, velocity?: number): void;
        triggerAttackRelease(duration: Tone.Time, time?: Tone.Time, velocity?: number): void;
        triggerRelease(time?: Tone.Time): void;
    }

    var PluckSynth : {
        new(): Tone.PluckSynth;
    };

    interface PluckSynth extends Tone.Instrument {
        attackNoise: number;
        dampening: Tone.Signal;
        resonance: Tone.Signal;
    }

    var PolySynth : {
        new(voicesAmount?: any, voice?: Function, voiceOptions?: Object): Tone.PolySynth;
    };

    interface PolySynth extends Tone.Instrument {
        set(params: Object): void;
        setPreset(presetName: string): void;
    }

    var Sampler: {
        new(url: any, load?: Function): Tone.Sampler;
    };
>>>>>>> 04538256

    interface Sampler extends Tone.Instrument {
        envelope: Tone.Envelope;
        filter: BiquadFilterNode;
        filterEnvelope: Tone.Envelope;
        player: Tone.Player;
        triggerAttack(sample: string, time?: Tone.Time, velocity?: number): void;
        triggerRelease(sample: string, time?: Tone.Time): void;
    }

<<<<<<< HEAD
    var LowpassCombFilter: {
        new(minDelay?: number): Tone.LowpassCombFilter;
    }
=======
    var Limiter: {
        new(threshold: number): Tone.Limiter;
    };

    interface Limiter extends Tone {
        setThreshold(value): void;
    }

    var LowpassCombFilter: {
        new(minDelay?: number): Tone.LowpassCombFilter;
    };
>>>>>>> 04538256

    interface LowpassCombFilter extends Tone {
        dampening: Tone.Signal;
        resonance: Tone.Signal;
        setDelayTime(delayAmount: number, time?: Tone.Time): void;
    }

    var Master: {
        new(): Tone.Master;
<<<<<<< HEAD
    }

    interface Master extends Tone {
        limiter: DynamicsCompressorNode;
        mute(muted: boolean): void;
        setVolume(db: number, fadeTime?: Tone.Time): void;
    }

    var Meter: {
        new(channels?: number, smoothing?: number, clipMemory?:number): Tone.Meter;
=======
    };

    interface Master extends Tone {
        limiter: DynamicsCompressorNode;
        mute(muted: boolean): void;
        setVolume(db: number, fadeTime?: Tone.Time): void;
    }

    var Merge: {
        new(): Tone.Merge;
    };

    interface Merge extends Tone {
        //input: Array<GainNode>;
        left: GainNode;
        right: GainNode;
    }

    var Meter: {
        new(channels?: number, smoothing?: number, clipMemory?:number): Tone.Meter;
    };

    interface Meter extends Tone {
        channels: number;
        clipMemory: number;
        smoothing: number;
        getDb(channel?:number): number;
        getLevel(channel?:number): number;
        getValue(channel?:number): number;
    }

    var Mono: {
        new(): Tone.Mono;
    };

    interface Mono extends Tone {}


    var MultibandCompressor: {
        new(options: Object): Tone.MultibandCompressor;
    };

    interface MultibandCompressor extends Tone {
        high: Tone.Compressor;
        highFrequency: Tone.Signal;
        low: Tone.Compressor;
        lowFrequency: Tone.Signal;
        mid: Tone.Compressor;
    }

    var MultibandSplit: {
        new(lowFrequency: number, highFrequency: number): Tone.MultibandSplit;
    };

    interface MultibandSplit extends Tone {
        high: Tone.Filter;
        highFrequency: Tone.Signal;
        input: GainNode;
        low: Tone.Filter;
        lowFrequency: Tone.Signal;
        mid: Tone.Filter;
        //output: Array;
    }

    var Note: {
        new(channel: any, time:Tone.Time, value: any): Tone.Note;
    };

    interface Note {
        value: any;
        parseScore(score: Object): Array<Tone.Note>;
        route(channel:any, callback?: Function): void;
        unroute(): void;
        dispose(): void;
    }

    var Panner: {
        new(initialPan?: number): Tone.Panner;
    };

    interface Panner extends Tone {
        pan: Tone.Signal;
        setPan(pan: number, rampTime?: Tone.Time): void;
    }

    var PanVol: {
        new(): Tone.PanVol;
    };

    interface PanVol extends Tone {
        pan: Tone.Panner;
        vol: GainNode;
        setPan(pan: number): void;
        setVolume(): void;
    }

    var Route: {
        new(outputCount?: number): Tone.Route;
    };

    interface Route extends Tone {
        gate: Tone.Signal;
        //output: Array<RouteGate>;
        select(which?: number, time?: Tone.Time): void;
    }

    var SignalBase: {
        new(): Tone.SignalBase;
    };

    interface SignalBase extends Tone {
        connect(node: any, outputNumber?: number, inputNumber?: number): void; //TODO: Change 'any' to 'AudioParam | AudioNode | Tone.Signal | Tone' when available
        dispose(): void;
    }

    var Abs: {
        new(): Tone.Abs;
    };

    interface Abs extends Tone.SignalBase {}

    var Add: {
        new(value:number): Tone.Add;
    };

    interface Add extends Tone.SignalBase {
        setValue(value: number): void;
    }

    var AudioToGain: {
        new(): Tone.AudioToGain;
    };

    interface AudioToGain extends Tone.SignalBase {}


    var AND: {
        new(inputCount?:number): Tone.AND;
    };

    interface AND extends Tone.SignalBase {
        setInputCount(inputCount: number): void;
    }

    var Divide: {
        new(divisor?: number, precision?: number): Tone.Divide;
    };

    interface Divide extends Tone.SignalBase {
        setValue(value): void;
    }

    var Equal: {
        new(value: number): Tone.Equal;
    };

    interface Equal extends Tone.SignalBase {
        setValue(value: number): void;
    }

    var EqualPowerGain: {
        new(): Tone.EqualPowerGain;
    };

    interface EqualPowerGain extends Tone.SignalBase {}

    var EqualZero: {
        new(): Tone.EqualZero;
    };

    interface EqualZero extends Tone.SignalBase {}

    var Expr: {
        new(expr: string): Tone.Expr;
    };

    interface Expr extends Tone.SignalBase {
        //input: Array;
        output: any;
    }

    var LessThan: {
        new(value?: number): Tone.LessThan;
    };

    interface LessThan extends Tone.SignalBase {
        setValue(value: number): void;
    }

    var GreaterThan: {
        new(value?: number): Tone.GreaterThan;
    };

    interface GreaterThan extends Tone.SignalBase {
        setValue(value: number): void;
    }

    var GreaterThanZero: {
        new(): Tone.GreaterThanZero;
    };

    interface GreaterThanZero extends Tone.SignalBase {}

    var IfThenElse: {
        new(): Tone.IfThenElse;
    };

    interface IfThenElse extends Tone.SignalBase {}

    var Inverse: {
        new(precision?: number): Tone.Inverse;
    };

    interface Inverse extends Tone.SignalBase {}


    var Max: {
        new(max: number): Tone.Max;
    };

    interface Max extends Tone.SignalBase {
        setMax(value: number): void;
    }

    var Min: {
        new(min: number): Tone.Min;
    };

    interface Min extends Tone.SignalBase {
        setMin(value:number):void;
    }

    var Modulo: {
        new(modulus: number, bits?:number): Tone.Modulo;
    };

    interface Modulo extends Tone.SignalBase {}

    var Multiply: {
        new(value?: number): Tone.Multiply;
    };

    interface Multiply extends Tone.SignalBase {
        setValue(value: number): void;
    }

    var Negate: {
        new(): Tone.Negate;
    };

    interface Negate extends Tone.SignalBase {}

    var Normalize: {
        new(): Tone.Normalize;
    };

    interface Normalize extends Tone.SignalBase {
        setMax(max: number): void;
        setMin(min: number): void;
    }

    var NOT: {
        new(): Tone.NOT;
    };

    interface NOT extends Tone.SignalBase {}

    var OR: {
        new(): Tone.OR;
    };

    interface OR extends Tone.SignalBase {
        //output: Tone.Equal;
    }

    var Pow: {
        new(exp: number): Tone.Pow;
    };

    interface Pow extends Tone.SignalBase {
        setExponent(exp: number): void;
    }

    var Scale: {
        new(inputMin: number, inputMax: number, outputMin: number, outputMax: number): Tone.Scale;
    };

    interface Scale extends Tone.SignalBase {
        setInputMax(val: number): void;
        setInputMin(val: number): void;
        setOuputMax(val: number): void;
        setOuputMin(val: number): void;
    }

    var ScaleExp: {
        new(inputMin: number, inputMax: number, outputMin: number, outputMax?: number, exponent?: number): Tone.ScaleExp;
    };

    interface ScaleExp extends Tone.SignalBase {
        setExponent(exp: number): void;
        setInputMax(val: number): void;
        setInputMin(val: number): void;
        setOuputMax(val: number): void;
        setOuputMin(val: number): void;
    }

    var Select: {
        new(sourceCount?: number): Tone.Select;
    };

    interface Select extends Tone.SignalBase {
        gate: Tone.Signal;
        select(which?: number, time?: Tone.Time): void;
    }

    var Signal: {
        new(value?: number): Tone.Signal;
    };

    interface Signal extends Tone.SignalBase {
        cancelScheduledValues(startTime: Tone.Time): void;
        exponentialRampToValueAtTime(value: number, endTime: Tone.Time): void;
        exponentialRampToValueNow(value: number, endTime: Tone.Time): void;
        getValue(): number;
        linearRampToValueAtTime(value: number, endTime: Tone.Time): void;
        linearRampToValueNow(value: number, endTime: Tone.Time): void;
        setCurrentValueNow(now?: number): number;
        setTargetAtTime(value: number, startTime: Tone.Time, timeConstant: number): void;
        setValue(value: number): void;
        setValueAtTime(value: number, time: Tone.Time): void;
        setValueCurveAtTime(values: Array<number>, startTime: Tone.Time, duration: Tone.Time): void;
        sync(signal: Tone.Signal, ratio?: number): void;
        unsync(): void;
    }

    var Switch: {
        new(): Tone.Switch;
    };

    interface Switch extends Tone.SignalBase {
        gate: Tone.Signal;
        close(time: Tone.Time): void;
        open(time: Tone.Time): void;
    }

    var Threshold: {
        new(thresh?: number): Tone.Threshold;
    };

    interface Threshold extends Tone.SignalBase {
        setThreshold(thresh: number): void;
    }

    var WaveShaper: {
        new(mapping: any, bufferLen?: number): Tone.WaveShaper; //TODO: change 'any' to 'Function | Array | number'
    };

    interface WaveShaper extends Tone.SignalBase {
        setCurve(mapping: Array<any>): void;
        setMap(mapping: Function): void;
        setOversample(oversampling: string): void;
    }


    var Source: {
        new(): Tone.Source;
    };

    interface Source extends Tone {
        State: string;
        pause(time: Tone.Time): void;
        setVolume(db: number, fadeTime?: Tone.Time): void;
        start(time?: Tone.Time): void;
        stop(time?: Tone.Time): void;
        sync(delay?: Tone.Time): void;
        unsync(): void;
        state: Tone.Source.State;
    }

    module Source {
        interface State{}
    }

    var LFO: {
        new(rate: number, outputMin?: number, outputMax?: number): Tone.LFO;
    };

    interface LFO extends Tone.Source {
        frequency: Tone.Signal;
        oscillator: Tone.Oscillator;
        set(params: Object): void;
        setFrequency(val: Tone.Time, rampTime?: Tone.Time): void;
        setMax(max: number): void;
        setMin(min: number): void;
        setPhase(degrees: number): void;
        setType(type: string): void;
    }

    var Microphone: {
        new(inputNum?: number): Tone.Microphone;
    };

    interface Microphone extends Tone.Source {}

    var Noise: {
        new(type: string): Tone.Noise;
    };

    interface Noise extends Tone.Source {
        onended();
        setType(type: string, time?: Tone.Time);
    }

    var Oscillator: {
        new(frequency?: number, type?: string): Tone.Oscillator;
    };

    interface Oscillator extends Tone.Source {
        defaults: Object;
        detune: Tone.Signal;
        frequency: Tone.Signal;
        state: Tone.Source.State;
        onended: Function;
        set(params: Object): void;
        setFrequency(val: Tone.Time, rampTime?: Tone.Time): void;
        setPhase(degrees: number): void;
        setType(type: string): void;
        oscillator: OscillatorNode;
    }

    var OmniOscillator: {
        new(frequency?: number, type?: string): Tone.OmniOscillator;
    };

    interface OmniOscillator extends Tone.Source {
        getType(): string;
        setModulationFrequency(freq): void;
        setType(type: string): void;
        setWidth(width: number): void;
    }

    var PulseOscillator:  {
        new(frequency?: number, width?:number): Tone.PulseOscillator;
    };

    interface PulseOscillator extends Tone.Oscillator {
        width: Tone.Signal;
        setWidth(width: number): void;
    }

    var PWMOscillator:  {
        new(frequency?: number, type?: string): Tone.PWMOscillator;
    };

    interface PWMOscillator extends Tone.Oscillator {
        modulationFrequency :Tone.Signal;
        setModulationFrequency(freq: number, rampTime: Tone.Time): void;
    }

    var Player: {
        new(url?: string, onload?: Function): Tone.Player;
    };

    interface Player extends Tone.Source {
        duration: number;
        loop: boolean;
        loopEnd: number;
        loopStart: number;
        retrigger: boolean;
        load(url: string, callback?: Function): void;
        onended(): void;
        setBuffer(buffer: AudioBuffer);
        setPlaybackRate(rate: number, rampTime?: Tone.Time): void;
        start(startTime?: Tone.Time, offset?: Tone.Time, duration?: Tone.Time): void;
    }

    var Split: {
        new(): Tone.Split;
    };

    interface Split extends Tone {
        gate: Tone.Signal;
        left: GainNode;
        right: GainNode;
        //output: Array<GainNode>;
    }

    interface Time{}

    var Transport:  {
        new(): Tone.Transport;
    };

    interface Transport extends Tone {
        loop: boolean;
        state: TransportState;

        clearInterval(rmInterval: number): boolean;
        clearIntervals(): void;
        clearTimeline(timelineID: number): boolean;
        clearTimelines(): void;
        clearTimeout(timeoutID: number): boolean;
        clearTimeouts(): void;
        getBpm(): number;
        getTimeSignature(): number;
        getTransportTime(): string;
        nextBeat(subdivision?): number;
        pause(time: Tone.Time): void;
        setBpm(bpm: number, rampTime?: Tone.Time): void;
        setInterval(callback: Function, interval: Tone.Time, ctx: Object): number;
        setLoopEnd(endPosition: Tone.Time): void;
        setLoopPoints(startPosition: Tone.Time, endPosition: Tone.Time): void;
        setLoopStart(startPosition: Tone.Time): void;
        setSwing(amount: number): void;
        setSwingSubdivision(subdivision: string): void;
        setTimeline(callback: Function, timeout: Tone.Time, ctx: Object): number;
        setTimeout(callback: Function, time: Tone.Time, ctx: Object): number;
        setTimeSignature(numerator: number, denominator?: number): void;
        setTransportTime(progress: Tone.Time): void;
        start(time: Tone.Time): void;
        stop(time: Tone.Time): void;
        syncSignal(signal: Tone.Signal): void;
        syncSource(source: Tone.Source, delay: Tone.Time): void;
        toTicks(time: Tone.Time): number;
        unsyncSource(source: Tone.Source): void;
>>>>>>> 04538256
    }
}

<<<<<<< HEAD
    interface Meter extends Tone {
        channels: number;
        clipMemory: number;
        smoothing: number;
        getDb(channel?:number): number;
        getLevel(channel?:number): number;
        getValue(channel?:number): number;
    }

    var Note: {
        new(channel: any, time:Tone.Time, value: any): Tone.Note;
    }

    interface Note {
        value: any;
        parseScore(score: Object): Array<Tone.Note>;
        route(channel:any, callback?: Function): void;
        unroute(): void;
        dispose(): void;
    }

    var Panner: {
        new(initialPan?: number): Tone.Panner;
    }

    interface Panner extends Tone {
        pan: Tone.Signal;
        setPan(pan: number, rampTime?: Tone.Time): void;
    }

    var Route: {
        new(outputCount?: number): Tone.Route;
    }
    interface Route extends Tone {
        gate: Tone.Signal;
        //output: Array<RouteGate>;
        select(which?: number, time?: Tone.Time): void;
    }

    var Scale: {
        new(inputMin: number, inputMax: number, outputMin: number, outputMax: number): Tone.Scale;
    }

    interface Scale extends Tone {
        setInputMax(val: number): void;
        setInputMin(val: number): void;
        setOuputMax(val: number): void;
        setOuputMin(val: number): void;
    }

    var ScaleExp: {
        new(inputMin: number, inputMax: number, outputMin: number, outputMax?: number, exponent?: number): Tone.ScaleExp;
    }

    interface ScaleExp extends Tone {
        setExponent(exp: number): void;
        setInputMax(val: number): void;
        setInputMin(val: number): void;
        setOuputMax(val: number): void;
        setOuputMin(val: number): void;
    }

    var Signal: {
        new(value?: number): Tone.Signal;
    }

    interface Signal extends Tone {
        cancelScheduledValues(startTime: Tone.Time): void;
        exponentialRampToValueAtTime(value: number, endTime: Tone.Time): void;
        exponentialRampToValueNow(value: number, endTime: Tone.Time): void;
        getValue(): number;
        linearRampToValueAtTime(value: number, endTime: Tone.Time): void;
        linearRampToValueNow(value: number, endTime: Tone.Time): void;
        setCurrentValueNow(now?: number): number;
        setTargetAtTime(value: number, startTime: Tone.Time, timeConstant: number): void;
        setValue(value?: number): void;
        setValueAtTime(value: number, time: Tone.Time): void;
        setValueCurveAtTime(values: Array<number>, startTime: Tone.Time, duration: Tone.Time): void;
        sync(signal: Tone.Signal, ratio?: number): void;
        unsync(): void;
    }

    var Source: {
        new(): Tone.Source;
    }

    interface Source extends Tone {
        State: string;
        pause(time: Tone.Time): void;
        setVolume(db: number, fadeTime?: Tone.Time): void;
        start(time?: Tone.Time): void;
        stop(time?: Tone.Time): void;
        sync(delay?: Tone.Time): void;
        unsync(): void;
        state: Tone.Source.State;
    }

    module Source {
        interface State{}
    }

    var LFO: {
        new(rate: number, outputMin?: number, outputMax?: number): Tone.LFO;
    }

    interface LFO extends Tone.Source {
        frequency: Tone.Signal;
        oscillator: Tone.Oscillator;
        set(params: Object): void;
        setFrequency(val: Tone.Time, rampTime?: Tone.Time): void;
        setMax(max: number): void;
        setMin(min: number): void;
        setPhase(degrees: number): void;
        setType(type: string): void;
    }

    var Microphone: {
        new(inputNum?: number): Tone.Microphone;
    }

    interface Microphone extends Tone.Source {}

    var Noise: {
        new(type: string): Tone.Noise;
    }

    interface Noise extends Tone.Source {
        onended();
        setType(type: string, time?: Tone.Time);
    }

    var Oscillator: {
        new(frequency: number, type?: string): Tone.Oscillator;
    }

    interface Oscillator extends Tone.Source {
        defaults: Object;
        detune: Tone.Signal;
        frequency: Tone.Signal;
        state: Tone.Source.State;
        onended();
        set(params: Object): void;
        setFrequency(val: Tone.Time, rampTime?: Tone.Time): void;
        setPhase(degrees: number): void;
        setType(type: string): void;
        oscillator: OscillatorNode;
    }

    var Player: {
        new(url?: string, onload?: Function): Tone.Player;
    }

    interface Player extends Tone.Source {
        duration: number;
        loop: boolean;
        loopEnd: number;
        loopStart: number;
        retrigger: boolean;
        load(url: string, callback?: Function): void;
        onended(): void;
        setBuffer(buffer: AudioBuffer);
        setPlaybackRate(rate: number, rampTime?: Tone.Time): void;
        start(startTime?: Tone.Time, offset?: Tone.Time, duration?: Tone.Time): void;
    }

    var PulseOscillator:  {
        new(frequency?: number): Tone.PulseOscillator;
    }

    interface PulseOscillator extends Tone.Source {
        detune: Tone.Signal;
        frequency: Tone.Signal;
        state: Tone.Source.State;
        width: Tone.Signal;
        setWidth(width: number): void;
    }

    interface Time{}

    var Transport:  {
        new(): Tone.Transport;
    }

    interface Transport extends Tone {
        loop: boolean;
        state: TransportState;

        clearInterval(rmInterval: number): boolean;
        clearIntervals(): void;
        clearTimeline(timelineID: number): boolean;
        clearTimelines(): void;
        clearTimeout(timeoutID: number): boolean;
        clearTimeouts(): void;
        getBpm(): number;
        getTimeSignature(): number;
        getTransportTime(): string;
        pause(time: Tone.Time): void;
        setBpm(bpm: number, rampTime?: Tone.Time): void;
        setInterval(callback: Function, interval: Tone.Time, ctx: Object): number;
        setLoopEnd(endPosition: Tone.Time): void;
        setLoopPoints(startPosition: Tone.Time, endPosition: Tone.Time): void;
        setLoopStart(startPosition: Tone.Time): void;
        setTimeline(callback: Function, timeout: Tone.Time, ctx: Object): number;
        setTimeout(callback: Function, time: Tone.Time, ctx: Object): number;
        setTimeSignature(numerator: number, denominator?: number): void;
        setTransportTime(progress: Tone.Time): void;
        start(time: Tone.Time): void;
        stop(time: Tone.Time): void;
        syncSignal(signal: Tone.Signal): void;
        syncSource(source: Tone.Source, delay: Tone.Time): void;
        toTicks(time: Tone.Time): number;
        unsyncSource(source: Tone.Source): void;
    }


    /// -------------------  SIGNAL HELPER CLASSES --------------------------///

    var Abs: {
        new(): Tone.Abs;
    }

    interface Abs extends Tone {}

    var Add: {
        new(value:number): Tone.Add;
    }

    interface Add extends Tone {
        setValue(value: number): void;
    }

    var Equal: {
        new(value: number): Tone.Equal;
    }

    interface Equal extends Tone {
        //input: Tone.Add;
        //output: Tone.EqualZero;
        setValue(value: number): void;
    }

    var EqualZero: {
        new(): Tone.EqualZero;
    }

    interface EqualZero extends Tone {
        //input: WaveShaperNode;
        output: GainNode;
    }

    var LessThan: {
        new(value?: number): Tone.LessThan;
    }

    interface LessThan extends Tone {
        //input:Tone.Add;
        //output: Tone.Threshold;
        setValue(value: number): void;
    }

    var GreaterThan: {
        new(value?: number): Tone.GreaterThan;
    }

    interface GreaterThan extends Tone {
        //input:Tone.Add;
        //output: Tone.Threshold;
        setValue(value: number): void;
    }

    var Max: {
        new(max: number): Tone.Max;
    }

    interface Max extends Tone {
        setMax(value: number): void;
    }

    var Merge: {
        new(): Tone.Merge;
    }

    interface Merge extends Tone {
        //input: Array<GainNode>;
        left: GainNode;
        right: GainNode;
    }

    var Min: {
        new(min: number): Tone.Min;
    }

    interface Min extends Tone {
        setMin(value:number):void;
    }

    var Modulo: {
        new(modulus: number, bits?:number): Tone.Modulo;
    }

    interface Modulo extends Tone {}

    var Mono: {
        new(): Tone.Mono;
    }

    interface Mono extends Tone {}

    var Multiply: {
        new(value?: number): Tone.Multiply;
    }

    interface Multiply extends Tone {
        setValue(value: number): void;
    }

    var Negate: {
        new(): Tone.Negate;
    }

    interface Negate extends Tone {}

    var Select: {
        new(sourceCount?: number): Tone.Select;
    }

    interface Select extends Tone {
        gate: Tone.Signal;
        //input: Array<SelectGate>;
        select(which?: number, time?: Tone.Time): void;
    }

    var Split: {
        new(): Tone.Split;
    }

    interface Split extends Tone {
        gate: Tone.Signal;
        left: GainNode;
        right: GainNode;
        //output: Array<GainNode>;
    }

    var Switch: {
        new(): Tone.Switch;
    }

    interface Switch extends Tone {
        gate: Tone.Signal;
        close(time: Tone.Time): void;
        open(time: Tone.Time): void;
    }

    var Threshold: {
        new(thresh?: number): Tone.Threshold;
    }

    interface Threshold extends Tone {
        //input: WaveShaperNode;
        setThreshold(thresh: number): void;
    }

}

=======
>>>>>>> 04538256
interface TransportState {}<|MERGE_RESOLUTION|>--- conflicted
+++ resolved
@@ -4,180 +4,106 @@
 // Definitions: https://github.com/borisyankov/DefinitelyTyped
 
 /***
-<<<<<<< HEAD
- ---- LIST OF CLASSES DEFINED (A-Z) ----
-
- Tone
- Clip
- Clock
- DryWet
- Effect
- AutoPanner
- AutoWah
- BitCrusher
- FeedbackEffect
- StereoFeedbackEffect
- StereoXFeedbackEffect
- Chorus
- PingPongDelay
- FeedbackDelay
- Freeverb
- JCReverb
- Envelope
- AmplitudeEnvelope
- EQ
- FeedbackCombFilter
- Filter
- Follower
- Gate
- Instrument
- Monophonic
- MonoSynth
- DuoSynth
- FMSynth
- MultiSampler
- PluckSynth
- PolySynth
- Sampler
- LowpassCombFilter
- Master
- Meter
- Note
- Panner
- Route
- Scale
- ScaleEx
- Signal
- Source
- LFO
- Microphone
- Noise
- Oscillator
- Player
- PulseOscillator
- Time
- Transport
-
- //--- HELPER CLASSES ---/
- Abs
- Add
- Equal
- EqualZero
- LessThan
- GreaterThan
- Max
- Merge
- Min
- Modulo
- Mono
- Multiply
- Negate
- Select
- Split
- Switch
- Threshold
-=======
  ---- LIST OF CLASSES DEFINED (A-Z, indentation shows extended classes) ----
  //NOTE: You will also need the Web Audio Definitions file which can be found here: https://github.com/borisyankov/DefinitelyTyped/tree/master/webaudioapi
 
-Tone
-    Buffer
-    Clip
-    Clock
-    Compressor
-    DryWet
-    Effect
-        AutoPanner
-        AutoWah
-        BitCrusher
-        Chebyshev
-        Convolver
-        Distortion
-        FeedbackEffect
-            StereoFeedbackEffect
-                StereoXFeedbackEffect
-                Chorus
-                PingPongDelay
-            FeedbackDelay
-        Freeverb
-        JCReverb
-        StereoEffect
+ Tone
+     Buffer
+     Clip
+     Clock
+     Compressor
+     DryWet
+     Effect
+         AutoPanner
+         AutoWah
+         BitCrusher
+         Chebyshev
+         Convolver
+         Distortion
+         FeedbackEffect
+             StereoFeedbackEffect
+                 StereoXFeedbackEffect
+                 Chorus
+                 PingPongDelay
+             FeedbackDelay
+         Freeverb
+         JCReverb
+         StereoEffect
             MidSideEffect
                 StereoWidener
-    Envelope
-        AmplitudeEnvelope
-        ScaledEnvelope
-    EQ
-    FeedbackCombFilter
-    Filter
-    Follower
-    Gate
-    Instrument
-        Monophonic
-            AMSynth
-            MonoSynth
-            DuoSynth
-            FMSynth
-        MultiSampler
-        NoiseSynth
-        PluckSynth
-        PolySynth
-        Sampler
-    Limiter
-    LowpassCombFilter
-    Master
-    Merge
-    Meter
-    Mono
-    MultibandCompressor
-    MultibandSplit
-    Note
-    Panner
-    PanVol
-    Route
-    SignalBase
-        Abs
-        Add
-        AudioToGain
-        Divide
-        Equal
-        EqualPowerGain
-        EqualZero
-        Expr
-        LessThan
-        GreaterThan
-        GreaterThanZero
-        IfThenElse
-        Inverse
-        Max
-        Min
-        Modulo
-        Multiply
-        Negate
-        Normalize
-        NOT
-        OR
-        Pow
-        Scale
-        ScaleEx
-        Select
-        Signal
-        Switch
-        Threshold
-        WaveShaper
-    Source
-        LFO
-        Microphone
-        Noise
-        Oscillator
-            OmniOscillator
-            PulseOscillator
-            PWMOscillator
-        Player
-    Split
-    Time
-    Transport
->>>>>>> 04538256
+     Envelope
+         AmplitudeEnvelope
+         ScaledEnvelope
+     EQ
+     FeedbackCombFilter
+     Filter
+     Follower
+     Gate
+     Instrument
+         Monophonic
+             AMSynth
+             MonoSynth
+             DuoSynth
+             FMSynth
+         MultiSampler
+         NoiseSynth
+         PluckSynth
+         PolySynth
+         Sampler
+     Limiter
+     LowpassCombFilter
+     Master
+     Merge
+     Meter
+     Mono
+     MultibandCompressor
+     MultibandSplit
+     Note
+     Panner
+     PanVol
+     Route
+     SignalBase
+         Abs
+         Add
+         AudioToGain
+         Divide
+         Equal
+         EqualPowerGain
+         EqualZero
+         Expr
+         LessThan
+         GreaterThan
+         GreaterThanZero
+         IfThenElse
+         Inverse
+         Max
+         Min
+         Modulo
+         Multiply
+         Negate
+         Normalize
+         NOT
+         OR
+         Pow
+         Scale
+         ScaleEx
+         Select
+         Signal
+         Switch
+         Threshold
+         WaveShaper
+     Source
+         LFO
+         Microphone
+         Noise
+         Oscillator
+             OmniOscillator
+             PulseOscillator
+             PWMOscillator
+         Player
+     Split
+     Time
+     Transport
  ***/
 
 
@@ -185,27 +111,16 @@
     context: AudioContext;
     input: GainNode;
     output: GainNode;
-<<<<<<< HEAD
-    chain(...args: any[]): void;
-    connect(unit: any, outputNum?:number, inputNum?:number): void;
-    dbToGain(db: number): number;
-    defaultArg(given: any, fallback: any): any; // if both args are objects, properties added to fallback
-=======
     connectSeries(...args: any[]): void;
     connect(unit: any, outputNum?:number, inputNum?:number): void;
     dbToGain(db: number): number;
     defaultArg(given: any, fallback: any): any;
->>>>>>> 04538256
-    disconnect(): void;
+    disconnect(outputNum?:number): void;
     dispose(): void;
     equalPowerScale(percent:number): number;
     expScale(gain: number): number;
     extend(child: Function, parent?: Function): void;
-<<<<<<< HEAD
-    fan(...args: any[]): void; // connects first argument to all the other arguments
-=======
     connectParallel(...args: any[]): void;
->>>>>>> 04538256
     frequencyToNote(freq:number):string;
     frequencyToSeconds(freq:number):number;
     gainToDb(gain: number): number;
@@ -224,63 +139,17 @@
     secondsToFrequency(seconds: number): number;
     send(channelName: string, amount: number): GainNode;
     setContext(): void;
-<<<<<<< HEAD
-    startMobile(): void; // Bind to touchstart to fix IOS6
-=======
     startMobile(): void;
->>>>>>> 04538256
     ticksToSeconds(transportTime: string, bpm?: number, timeSignature?: number): number;
     toFrequency(time: Tone.Time): number;
     toMaster(): void;
     toSamples(time: Tone.Time): number;
-<<<<<<< HEAD
-    toSeconds(time?: number, now?: number): number; // no args return now() in seconds
-=======
     toSeconds(time?: number, now?: number): number;
->>>>>>> 04538256
 }
 
 
 declare module Tone {
 
-<<<<<<< HEAD
-    var Clip: {
-        new(rate: number, callback: Function): Tone.Clip;
-    }
-
-    interface Clip extends Tone {
-        tick: Function;
-        getRate(): number;
-        setRate(rate: Tone.Time, rampTime?: Tone.Time): void;
-        start(time: Tone.Time): void;
-        stop(time: Tone.Time, onend: Function): void;
-    }
-
-    var Clock: {
-        new(min: number, max: number): Tone.Clock;
-    }
-
-    interface Clock extends Tone {
-        setMax(max:number): void;
-        setMin(min: number): void;
-    }
-
-    var DryWet: {
-        new(initialDry?: number): Tone.DryWet;
-    }
-
-    interface DryWet extends Tone {
-        dry: GainNode;
-        wet: GainNode;
-        wetness: Tone.Signal;
-        setDry(val: number, rampTime?: Tone.Time): void; // 0 - 1
-        setWet(val: number, rampTime?: Tone.Time): void;
-    }
-
-    var Effect: {
-        new(initialDry?: number): Tone.Effect;
-    }
-=======
     var Buffer: {
         new(url: any): Tone.Buffer; //TODO: Change 'any' to 'Object | Array | string' when available
     };
@@ -342,7 +211,6 @@
     var Effect: {
         new(initialDry?: number): Tone.Effect;
     };
->>>>>>> 04538256
 
     interface Effect extends Tone {
         dryWet: Tone.DryWet;
@@ -350,11 +218,7 @@
         effectSend: GainNode;
         bypass(): void;
         connectEffect(effect: Tone): void;
-<<<<<<< HEAD
-        set(param: Object): void;
-=======
         set(params: Object): void;
->>>>>>> 04538256
         setDry(dryness: number, rampTime?: Tone.Time): void;
         setPreset(presetName: string): void;
         setWet(wetness: number, rampTime?: Tone.Time): void;
@@ -362,11 +226,7 @@
 
     var AutoPanner: {
         new(frequency?: number): Tone.AutoPanner;
-<<<<<<< HEAD
-    }
-=======
-    };
->>>>>>> 04538256
+    };
 
     interface AutoPanner extends Effect {
         setFrequency(frequency: number): void;
@@ -377,11 +237,7 @@
 
     var AutoWah: {
         new(baseFrequency?: number, octaves?: number, sensitivity?:number): Tone.AutoWah;
-<<<<<<< HEAD
-    }
-=======
-    };
->>>>>>> 04538256
+    };
 
     interface AutoWah extends Tone.Effect {
         setBaseFrequency(frequency: number): void;
@@ -391,15 +247,6 @@
 
     var BitCrusher: {
         new(bits: number): Tone.BitCrusher;
-<<<<<<< HEAD
-    }
-
-    interface BitCrusher extends Tone.Effect {}
-
-    var FeedbackEffect: {
-        new(initialFeedback?: any): Tone.FeedbackEffect;
-    }
-=======
     };
 
     interface BitCrusher extends Tone.Effect {}
@@ -434,7 +281,6 @@
     var FeedbackEffect: {
         new(initialFeedback?: any): Tone.FeedbackEffect;
     };
->>>>>>> 04538256
 
     interface FeedbackEffect extends Tone.Effect {
         feedback: Tone.Signal;
@@ -443,31 +289,19 @@
 
     var StereoFeedbackEffect: {
         new(): Tone.StereoFeedbackEffect;
-<<<<<<< HEAD
-    }
-=======
-    };
->>>>>>> 04538256
+    };
 
     interface StereoFeedbackEffect extends Tone.FeedbackEffect {}
 
     var StereoXFeedbackEffect: {
         new(): Tone.StereoXFeedbackEffect;
-<<<<<<< HEAD
-    }
-=======
-    };
->>>>>>> 04538256
+    };
 
     interface StereoXFeedbackEffect extends Tone.FeedbackEffect {}
 
     var Chorus: {
         new(rate?: any, delayTime?: number, depth?: number): Tone.Chorus;
-<<<<<<< HEAD
-    }
-=======
-    };
->>>>>>> 04538256
+    };
 
     interface Chorus extends Tone.StereoXFeedbackEffect {
         setDelayTime(delayTime: number): void;
@@ -476,15 +310,9 @@
         setType(type: number): void;
     }
 
-<<<<<<< HEAD
-    var PingPongDelay:  {
-        new(delayTime: any): Tone.PingPongDelay;
-    }
-=======
     var PingPongDelay: {
         new(delayTime: any): Tone.PingPongDelay;
     };
->>>>>>> 04538256
 
     interface PingPongDelay extends Tone.StereoXFeedbackEffect {
         defaults: Object;
@@ -492,16 +320,9 @@
         setDelayTime(delayTime)
     }
 
-<<<<<<< HEAD
-
     var FeedbackDelay: {
         new(delayTime: any): Tone.FeedbackDelay;
-    }
-=======
-    var FeedbackDelay: {
-        new(delayTime: any): Tone.FeedbackDelay;
-    };
->>>>>>> 04538256
+    };
 
     interface FeedbackDelay extends Tone.FeedbackEffect {
         delayTime: Tone.Signal;
@@ -511,11 +332,7 @@
 
     var Freeverb: {
         new(roomSize?: number, dampening?: number): Tone.Freeverb;
-<<<<<<< HEAD
-    }
-=======
-    };
->>>>>>> 04538256
+    };
 
     interface Freeverb extends Tone.Effect {
         dampening: Tone.Signal;
@@ -526,29 +343,13 @@
 
     var JCReverb: {
         new(): Tone.JCReverb;
-<<<<<<< HEAD
-    }
-=======
-    };
->>>>>>> 04538256
+    };
 
     interface JCReverb extends Tone.Effect {
         roomSize: Tone.Signal;
         setRoomSize(roomsize: number): void;
     }
 
-<<<<<<< HEAD
-    var Envelope: {
-        new(attack: any, decay?: Tone.Time, sustain?: number, release?: Tone.Time): Tone.Envelope;
-    }
-
-    interface Envelope extends Tone {
-        attack: number;
-        decay: number;
-        max: number;
-        min: number;
-        release: number;
-=======
     var StereoEffect: {
         new(): Tone.StereoEffect;
     };
@@ -591,53 +392,35 @@
         max: number;
         min: number;
         release: Tone.Time;
->>>>>>> 04538256
         sustain: number;
         set(params: Object): void;
         setAttack(time: Tone.Time): void;
         setDecay(time: Tone.Time): void;
-<<<<<<< HEAD
-        setMax(max: number): void;
-        setMin(min: number): void;
-        setRelease(time: Tone.Time): void;
-        setSustain(time: Tone.Time): void;
-=======
         setExponent(exp: number): void;
         setMax(max: number): void;
         setMin(min: number): void;
         setRelease(time: Tone.Time): void;
         setSustain(time: number): void;
->>>>>>> 04538256
         triggerAttack(time?: Tone.Time, velocity?: number): void;
         triggerAttackRelease(duration: Tone.Time, time?: Tone.Time, velocity?: number): void;
         triggerRelease(time?: Tone.Time): void;
     }
 
     var AmplitudeEnvelope: {
-<<<<<<< HEAD
-        new(attack: Tone.Time, decay: Tone.Time, sustain: number, release:Tone.Time): Tone.AmplitudeEnvelope;
-    }
+        new(attack?: any, decay?: Tone.Time, sustain?: number, release?:Tone.Time): Tone.AmplitudeEnvelope; //TODO: Change 'any' to 'Tone.Time | Object'
+    };
+
     interface AmplitudeEnvelope extends Tone.Envelope {}
+
+    var ScaledEnvelope: {
+        new(attack?: any, decay?: Tone.Time, sustain?: number, release?:Tone.Time): Tone.ScaledEnvelope; //TODO: Change 'any' to 'Tone.Time | Object'
+    };
+
+    interface ScaledEnvelope extends Tone.Envelope {}
 
     var EQ: {
         new(lowLevel?, midLevel?: number, highLevel?: number): Tone.EQ;
-    }
-=======
-        new(attack?: any, decay?: Tone.Time, sustain?: number, release?:Tone.Time): Tone.AmplitudeEnvelope; //TODO: Change 'any' to 'Tone.Time | Object'
-    };
-
-    interface AmplitudeEnvelope extends Tone.Envelope {}
-
-    var ScaledEnvelope: {
-        new(attack?: any, decay?: Tone.Time, sustain?: number, release?:Tone.Time): Tone.ScaledEnvelope; //TODO: Change 'any' to 'Tone.Time | Object'
-    };
-
-    interface ScaledEnvelope extends Tone.Envelope {}
-
-    var EQ: {
-        new(lowLevel?, midLevel?: number, highLevel?: number): Tone.EQ;
-    };
->>>>>>> 04538256
+    };
 
     interface EQ extends Tone {
         highFrequency: Tone.Signal;
@@ -655,11 +438,7 @@
 
     var FeedbackCombFilter: {
         new(minDelay?: number): Tone.FeedbackCombFilter;
-<<<<<<< HEAD
-    }
-=======
-    };
->>>>>>> 04538256
+    };
 
     interface FeedbackCombFilter extends Tone {
         resonance: Tone.Signal;
@@ -668,11 +447,7 @@
 
     var Filter: {
         new(freq: number, type?: string, rolloff?: number): Tone.Filter;
-<<<<<<< HEAD
-    }
-=======
-    };
->>>>>>> 04538256
+    };
 
     interface Filter extends Tone {
         detune: Tone.Signal;
@@ -689,11 +464,7 @@
 
     var Follower: {
         new(attack?: Tone.Time, release?: Tone.Time): Tone.Follower;
-<<<<<<< HEAD
-    }
-=======
-    };
->>>>>>> 04538256
+    };
 
     interface Follower extends Tone {
         set(params: Object): void;
@@ -703,11 +474,7 @@
 
     var Gate: {
         new(thresh?: number, attackTime?: number, releaseTime?: number): Tone.Gate;
-<<<<<<< HEAD
-    }
-=======
-    };
->>>>>>> 04538256
+    };
 
     interface Gate extends Tone {
         setAttack(attackTime: Tone.Time): void;
@@ -717,11 +484,7 @@
 
     var Instrument: {
         new(): Tone.Instrument;
-<<<<<<< HEAD
-    }
-=======
-    };
->>>>>>> 04538256
+    };
 
     interface Instrument extends Tone {
         triggerAttack(note: any, time?: Tone.Time, velocity?: number): void;
@@ -732,11 +495,7 @@
 
     var Monophonic: {
         new(): Tone.Monophonic;
-<<<<<<< HEAD
-    }
-=======
-    };
->>>>>>> 04538256
+    };
 
     interface Monophonic extends Tone.Instrument {
         portamento: number;
@@ -746,10 +505,23 @@
         setPreset(presetName: string): void;
     }
 
-<<<<<<< HEAD
+    var AMSynth: {
+        new(options?: Object): Tone.AMSynth;
+    };
+
+    interface AMSynth extends Tone.Monophonic {
+        carrier: Tone.MonoSynth;
+        frequency: Tone.Signal;
+        modulator: Tone.MonoSynth;
+        portamento: number;
+        setHarmonicity(ratio: number): void;
+        triggerEnvelopeAttack(time?: Tone.Time, velocity?: number): void;  // Why do we have these methods when we
+        triggerEnvelopeRelease(time?: Tone.Time): void;                    // have triggerAttack in Instrument class??
+    }
+
     var MonoSynth: {
         new(options?: Object): Tone.MonoSynth;
-    }
+    };
 
     interface MonoSynth extends Tone.Monophonic {
         detune: Tone.Signal;
@@ -765,7 +537,7 @@
 
     var DuoSynth: {
         new(options?: Object): Tone.DuoSynth;
-    }
+    };
 
     interface DuoSynth extends Tone.Monophonic {
         voice0: Tone.MonoSynth;
@@ -781,101 +553,6 @@
 
     var FMSynth: {
         new(options?: Object): Tone.FMSynth;
-    }
-
-    interface FMSynth extends Tone.Monophonic {
-        carrier: Tone.MonoSynth;
-        frequency: Tone.Signal;
-        modulator: Tone.MonoSynth;
-        setHarmonicity(ratio: number): void;
-        setModulationIndex(index: number): void;
-        triggerEnvelopeAttack(time?: Tone.Time, velocity?: number): void;
-        triggerEnvelopeRelease(time?: Tone.Time): void;
-    }
-
-    var MultiSampler: {
-        new(samples: Object, onload?: Function): Tone.MultiSampler;
-    }
-
-    interface MultiSampler extends Tone.Instrument {
-        samples: Tone.Sampler;
-        triggerAttack(sample: string, time?: Tone.Time, velocity?: number): void;
-        triggerAttackRelease(sample: string, duration: Tone.Time, time?: Tone.Time, velocity?: number);
-        triggerRelease(sample: string, time?: Tone.Time): void;
-
-    }
-
-    var PluckSynth : {
-        new(): Tone.PluckSynth;
-    }
-
-    interface PluckSynth extends Tone.Instrument {
-        attackNoise: number;
-        dampening: Tone.Signal;
-        resonance: Tone.Signal;
-    }
-
-    var PolySynth : {
-        new(voicesAmount?: any, voice?: Function, voiceOptions?: Object): Tone.PolySynth;
-    }
-
-    interface PolySynth extends Tone.Instrument {
-        set(params: Object): void;
-        setPreset(presetName: string): void;
-    }
-
-    var Sampler: {
-        new(url: any, load?: Function): Tone.Sampler;
-    }
-=======
-    var AMSynth: {
-        new(options?: Object): Tone.AMSynth;
-    };
-
-    interface AMSynth extends Tone.Monophonic {
-        carrier: Tone.MonoSynth;
-        frequency: Tone.Signal;
-        modulator: Tone.MonoSynth;
-        portamento: number;
-        setHarmonicity(ratio: number): void;
-        triggerEnvelopeAttack(time?: Tone.Time, velocity?: number): void;  // Why do we have these methods when we
-        triggerEnvelopeRelease(time?: Tone.Time): void;                    // have triggerAttack in Instrument class??
-    }
-
-    var MonoSynth: {
-        new(options?: Object): Tone.MonoSynth;
-    };
-
-    interface MonoSynth extends Tone.Monophonic {
-        detune: Tone.Signal;
-        envelope: Tone.Envelope;
-        filter: Tone.Filter;
-        filterEnvelope: Tone.Envelope;
-        frequency: Tone.Signal;
-        oscillator: Tone.Oscillator;
-        setOscType(oscType: string): void;
-        triggerEnvelopeAttack(time?: Tone.Time, velocity?: number): void;  // Why do we have these methods when we
-        triggerEnvelopeRelease(time?: Tone.Time): void;                    // have triggerAttack in Instrument class??
-    }
-
-    var DuoSynth: {
-        new(options?: Object): Tone.DuoSynth;
-    };
-
-    interface DuoSynth extends Tone.Monophonic {
-        voice0: Tone.MonoSynth;
-        voice1: Tone.MonoSynth;
-        frequency: Tone.Signal;
-        setHarmonicity(ratio: number): void;
-        setVibratoAmount(amount: number): void;
-        setVibratoRate(rate: number): void;
-        triggerEnvelopeAttack(time?: Tone.Time, velocity?: number): void;
-        triggerEnvelopeRelease(time?: Tone.Time): void;
-    }
-
-
-    var FMSynth: {
-        new(options?: Object): Tone.FMSynth;
     };
 
     interface FMSynth extends Tone.Monophonic {
@@ -936,7 +613,6 @@
     var Sampler: {
         new(url: any, load?: Function): Tone.Sampler;
     };
->>>>>>> 04538256
 
     interface Sampler extends Tone.Instrument {
         envelope: Tone.Envelope;
@@ -947,23 +623,17 @@
         triggerRelease(sample: string, time?: Tone.Time): void;
     }
 
-<<<<<<< HEAD
+    var Limiter: {
+        new(threshold: number): Tone.Limiter;
+    };
+
+    interface Limiter extends Tone {
+        setThreshold(value): void;
+    }
+
     var LowpassCombFilter: {
         new(minDelay?: number): Tone.LowpassCombFilter;
-    }
-=======
-    var Limiter: {
-        new(threshold: number): Tone.Limiter;
-    };
-
-    interface Limiter extends Tone {
-        setThreshold(value): void;
-    }
-
-    var LowpassCombFilter: {
-        new(minDelay?: number): Tone.LowpassCombFilter;
-    };
->>>>>>> 04538256
+    };
 
     interface LowpassCombFilter extends Tone {
         dampening: Tone.Signal;
@@ -973,18 +643,6 @@
 
     var Master: {
         new(): Tone.Master;
-<<<<<<< HEAD
-    }
-
-    interface Master extends Tone {
-        limiter: DynamicsCompressorNode;
-        mute(muted: boolean): void;
-        setVolume(db: number, fadeTime?: Tone.Time): void;
-    }
-
-    var Meter: {
-        new(channels?: number, smoothing?: number, clipMemory?:number): Tone.Meter;
-=======
     };
 
     interface Master extends Tone {
@@ -1510,375 +1168,7 @@
         syncSource(source: Tone.Source, delay: Tone.Time): void;
         toTicks(time: Tone.Time): number;
         unsyncSource(source: Tone.Source): void;
->>>>>>> 04538256
     }
 }
 
-<<<<<<< HEAD
-    interface Meter extends Tone {
-        channels: number;
-        clipMemory: number;
-        smoothing: number;
-        getDb(channel?:number): number;
-        getLevel(channel?:number): number;
-        getValue(channel?:number): number;
-    }
-
-    var Note: {
-        new(channel: any, time:Tone.Time, value: any): Tone.Note;
-    }
-
-    interface Note {
-        value: any;
-        parseScore(score: Object): Array<Tone.Note>;
-        route(channel:any, callback?: Function): void;
-        unroute(): void;
-        dispose(): void;
-    }
-
-    var Panner: {
-        new(initialPan?: number): Tone.Panner;
-    }
-
-    interface Panner extends Tone {
-        pan: Tone.Signal;
-        setPan(pan: number, rampTime?: Tone.Time): void;
-    }
-
-    var Route: {
-        new(outputCount?: number): Tone.Route;
-    }
-    interface Route extends Tone {
-        gate: Tone.Signal;
-        //output: Array<RouteGate>;
-        select(which?: number, time?: Tone.Time): void;
-    }
-
-    var Scale: {
-        new(inputMin: number, inputMax: number, outputMin: number, outputMax: number): Tone.Scale;
-    }
-
-    interface Scale extends Tone {
-        setInputMax(val: number): void;
-        setInputMin(val: number): void;
-        setOuputMax(val: number): void;
-        setOuputMin(val: number): void;
-    }
-
-    var ScaleExp: {
-        new(inputMin: number, inputMax: number, outputMin: number, outputMax?: number, exponent?: number): Tone.ScaleExp;
-    }
-
-    interface ScaleExp extends Tone {
-        setExponent(exp: number): void;
-        setInputMax(val: number): void;
-        setInputMin(val: number): void;
-        setOuputMax(val: number): void;
-        setOuputMin(val: number): void;
-    }
-
-    var Signal: {
-        new(value?: number): Tone.Signal;
-    }
-
-    interface Signal extends Tone {
-        cancelScheduledValues(startTime: Tone.Time): void;
-        exponentialRampToValueAtTime(value: number, endTime: Tone.Time): void;
-        exponentialRampToValueNow(value: number, endTime: Tone.Time): void;
-        getValue(): number;
-        linearRampToValueAtTime(value: number, endTime: Tone.Time): void;
-        linearRampToValueNow(value: number, endTime: Tone.Time): void;
-        setCurrentValueNow(now?: number): number;
-        setTargetAtTime(value: number, startTime: Tone.Time, timeConstant: number): void;
-        setValue(value?: number): void;
-        setValueAtTime(value: number, time: Tone.Time): void;
-        setValueCurveAtTime(values: Array<number>, startTime: Tone.Time, duration: Tone.Time): void;
-        sync(signal: Tone.Signal, ratio?: number): void;
-        unsync(): void;
-    }
-
-    var Source: {
-        new(): Tone.Source;
-    }
-
-    interface Source extends Tone {
-        State: string;
-        pause(time: Tone.Time): void;
-        setVolume(db: number, fadeTime?: Tone.Time): void;
-        start(time?: Tone.Time): void;
-        stop(time?: Tone.Time): void;
-        sync(delay?: Tone.Time): void;
-        unsync(): void;
-        state: Tone.Source.State;
-    }
-
-    module Source {
-        interface State{}
-    }
-
-    var LFO: {
-        new(rate: number, outputMin?: number, outputMax?: number): Tone.LFO;
-    }
-
-    interface LFO extends Tone.Source {
-        frequency: Tone.Signal;
-        oscillator: Tone.Oscillator;
-        set(params: Object): void;
-        setFrequency(val: Tone.Time, rampTime?: Tone.Time): void;
-        setMax(max: number): void;
-        setMin(min: number): void;
-        setPhase(degrees: number): void;
-        setType(type: string): void;
-    }
-
-    var Microphone: {
-        new(inputNum?: number): Tone.Microphone;
-    }
-
-    interface Microphone extends Tone.Source {}
-
-    var Noise: {
-        new(type: string): Tone.Noise;
-    }
-
-    interface Noise extends Tone.Source {
-        onended();
-        setType(type: string, time?: Tone.Time);
-    }
-
-    var Oscillator: {
-        new(frequency: number, type?: string): Tone.Oscillator;
-    }
-
-    interface Oscillator extends Tone.Source {
-        defaults: Object;
-        detune: Tone.Signal;
-        frequency: Tone.Signal;
-        state: Tone.Source.State;
-        onended();
-        set(params: Object): void;
-        setFrequency(val: Tone.Time, rampTime?: Tone.Time): void;
-        setPhase(degrees: number): void;
-        setType(type: string): void;
-        oscillator: OscillatorNode;
-    }
-
-    var Player: {
-        new(url?: string, onload?: Function): Tone.Player;
-    }
-
-    interface Player extends Tone.Source {
-        duration: number;
-        loop: boolean;
-        loopEnd: number;
-        loopStart: number;
-        retrigger: boolean;
-        load(url: string, callback?: Function): void;
-        onended(): void;
-        setBuffer(buffer: AudioBuffer);
-        setPlaybackRate(rate: number, rampTime?: Tone.Time): void;
-        start(startTime?: Tone.Time, offset?: Tone.Time, duration?: Tone.Time): void;
-    }
-
-    var PulseOscillator:  {
-        new(frequency?: number): Tone.PulseOscillator;
-    }
-
-    interface PulseOscillator extends Tone.Source {
-        detune: Tone.Signal;
-        frequency: Tone.Signal;
-        state: Tone.Source.State;
-        width: Tone.Signal;
-        setWidth(width: number): void;
-    }
-
-    interface Time{}
-
-    var Transport:  {
-        new(): Tone.Transport;
-    }
-
-    interface Transport extends Tone {
-        loop: boolean;
-        state: TransportState;
-
-        clearInterval(rmInterval: number): boolean;
-        clearIntervals(): void;
-        clearTimeline(timelineID: number): boolean;
-        clearTimelines(): void;
-        clearTimeout(timeoutID: number): boolean;
-        clearTimeouts(): void;
-        getBpm(): number;
-        getTimeSignature(): number;
-        getTransportTime(): string;
-        pause(time: Tone.Time): void;
-        setBpm(bpm: number, rampTime?: Tone.Time): void;
-        setInterval(callback: Function, interval: Tone.Time, ctx: Object): number;
-        setLoopEnd(endPosition: Tone.Time): void;
-        setLoopPoints(startPosition: Tone.Time, endPosition: Tone.Time): void;
-        setLoopStart(startPosition: Tone.Time): void;
-        setTimeline(callback: Function, timeout: Tone.Time, ctx: Object): number;
-        setTimeout(callback: Function, time: Tone.Time, ctx: Object): number;
-        setTimeSignature(numerator: number, denominator?: number): void;
-        setTransportTime(progress: Tone.Time): void;
-        start(time: Tone.Time): void;
-        stop(time: Tone.Time): void;
-        syncSignal(signal: Tone.Signal): void;
-        syncSource(source: Tone.Source, delay: Tone.Time): void;
-        toTicks(time: Tone.Time): number;
-        unsyncSource(source: Tone.Source): void;
-    }
-
-
-    /// -------------------  SIGNAL HELPER CLASSES --------------------------///
-
-    var Abs: {
-        new(): Tone.Abs;
-    }
-
-    interface Abs extends Tone {}
-
-    var Add: {
-        new(value:number): Tone.Add;
-    }
-
-    interface Add extends Tone {
-        setValue(value: number): void;
-    }
-
-    var Equal: {
-        new(value: number): Tone.Equal;
-    }
-
-    interface Equal extends Tone {
-        //input: Tone.Add;
-        //output: Tone.EqualZero;
-        setValue(value: number): void;
-    }
-
-    var EqualZero: {
-        new(): Tone.EqualZero;
-    }
-
-    interface EqualZero extends Tone {
-        //input: WaveShaperNode;
-        output: GainNode;
-    }
-
-    var LessThan: {
-        new(value?: number): Tone.LessThan;
-    }
-
-    interface LessThan extends Tone {
-        //input:Tone.Add;
-        //output: Tone.Threshold;
-        setValue(value: number): void;
-    }
-
-    var GreaterThan: {
-        new(value?: number): Tone.GreaterThan;
-    }
-
-    interface GreaterThan extends Tone {
-        //input:Tone.Add;
-        //output: Tone.Threshold;
-        setValue(value: number): void;
-    }
-
-    var Max: {
-        new(max: number): Tone.Max;
-    }
-
-    interface Max extends Tone {
-        setMax(value: number): void;
-    }
-
-    var Merge: {
-        new(): Tone.Merge;
-    }
-
-    interface Merge extends Tone {
-        //input: Array<GainNode>;
-        left: GainNode;
-        right: GainNode;
-    }
-
-    var Min: {
-        new(min: number): Tone.Min;
-    }
-
-    interface Min extends Tone {
-        setMin(value:number):void;
-    }
-
-    var Modulo: {
-        new(modulus: number, bits?:number): Tone.Modulo;
-    }
-
-    interface Modulo extends Tone {}
-
-    var Mono: {
-        new(): Tone.Mono;
-    }
-
-    interface Mono extends Tone {}
-
-    var Multiply: {
-        new(value?: number): Tone.Multiply;
-    }
-
-    interface Multiply extends Tone {
-        setValue(value: number): void;
-    }
-
-    var Negate: {
-        new(): Tone.Negate;
-    }
-
-    interface Negate extends Tone {}
-
-    var Select: {
-        new(sourceCount?: number): Tone.Select;
-    }
-
-    interface Select extends Tone {
-        gate: Tone.Signal;
-        //input: Array<SelectGate>;
-        select(which?: number, time?: Tone.Time): void;
-    }
-
-    var Split: {
-        new(): Tone.Split;
-    }
-
-    interface Split extends Tone {
-        gate: Tone.Signal;
-        left: GainNode;
-        right: GainNode;
-        //output: Array<GainNode>;
-    }
-
-    var Switch: {
-        new(): Tone.Switch;
-    }
-
-    interface Switch extends Tone {
-        gate: Tone.Signal;
-        close(time: Tone.Time): void;
-        open(time: Tone.Time): void;
-    }
-
-    var Threshold: {
-        new(thresh?: number): Tone.Threshold;
-    }
-
-    interface Threshold extends Tone {
-        //input: WaveShaperNode;
-        setThreshold(thresh: number): void;
-    }
-
-}
-
-=======
->>>>>>> 04538256
 interface TransportState {}